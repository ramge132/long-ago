# 파이프라인 스테이지
stages:
  - build
  - push
  - cleanup
  - deploy

# 변수
variables:

  # Docker Hub 경로
  FE_IMAGE: "ssafyb101/my-fe"
  BE_IMAGE: "ssafyb101/my-be"


#########################
# 1-1. build_FE JOB 단계 #
#########################

build_FE:
  stage: build
  image: docker:27.4.0
  variables:
    IMAGE_NAME: $FE_IMAGE
    DOCKERFILE_PATH: FE/Dockerfile
    CONTEXT: FE
    VITE_GOOGLE_CLIENT_ID: "$VITE_GOOGLE_CLIENT_ID"
    VITE_MAIN_API_SERVER_URL: "$VITE_MAIN_API_SERVER_URL"
    VITE_USERS: "$VITE_USERS"
    VITE_USERS_SIGNIN: "$VITE_USERS_SIGNIN"
  script:
    - echo "==========================="
    - echo "     FRONT-END빌드 중"
    - echo "==========================="

    - echo "VITE_GOOGLE_CLIENT_ID=$VITE_GOOGLE_CLIENT_ID" >> FE/.env
    - echo "VITE_MAIN_API_SERVER_URL=$VITE_MAIN_API_SERVER_URL" >> FE/.env
    - echo "VITE_USERS=$VITE_USERS" >> FE/.env
    - echo "VITE_USERS_SIGNIN=$VITE_USERS_SIGNIN" >> FE/.env

    - docker build -t $IMAGE_NAME:$CI_COMMIT_SHA -f $DOCKERFILE_PATH $CONTEXT
    - docker tag $IMAGE_NAME:$CI_COMMIT_SHA $IMAGE_NAME:latest
  rules:
  - changes:
      - FE/**/* 
    when: always
  - when: never


#########################
# 1-2. build_BE JOB 단계 #
#########################

build_BE:
  stage: build
  image: gradle:8.12.0-jdk17-alpine
  variables:
    IMAGE_NAME: $BE_IMAGE
    DOCKERFILE_PATH: BE/Dockerfile
    CONTEXT: BE
<<<<<<< HEAD
    DB_URL: "$DB_URL"
    DB_USERNAME: "$DB_USERNAME"
    DB_PASSWORD: "$DB_PASSWORD"
    DB_DRIVER: "$DB_DRIVER"
    REDIS_HOST: "$REDIS_HOST"
=======
>>>>>>> affa6729

  script:
    - echo "==========================="
    - echo "      BACK-END빌드 중"
    - echo "==========================="

<<<<<<< HEAD
    - echo "DB_URL=$DB_URL" >> BE/.env
    - echo "DB_USERNAME=$DB_USERNAME" >> BE/.env
    - echo "DB_PASSWORD=$DB_PASSWORD" >> BE/.env
    - echo "DB_DRIVER=$DB_DRIVER" >> BE/.env
    - echo "REDIS_HOST=$REDIS_HOST" >> BE/.env


=======
>>>>>>> affa6729
    - docker build -t $IMAGE_NAME:$CI_COMMIT_SHA -f $DOCKERFILE_PATH $CONTEXT
    - docker tag $IMAGE_NAME:$CI_COMMIT_SHA $IMAGE_NAME:latest
  rules:
    - changes:
      - BE/**/* 
      when: always
    - when: never


########################
# 2-1. push_FE JOB 단계 #
########################

push_FE:
  stage: push
  variables:
    IMAGE_NAME: $FE_IMAGE
  script:
    - echo "==========================="
    - echo "  FRONT-END 이미지 푸쉬 중"
    - echo "==========================="
    - echo "$DOCKERHUB_PASSWORD" | docker login -u "$DOCKERHUB_USERNAME" --password-stdin
    - docker push $IMAGE_NAME:$CI_COMMIT_SHA
    - docker push $IMAGE_NAME:latest
  dependencies:
    - build_FE
  rules:
    - changes:
      - FE/**/* 
      when: always
    - when: never


########################
# 2-2. push_BE JOB 단계 #
########################

push_BE:
  stage: push
  variables:
    IMAGE_NAME: $BE_IMAGE
  script:
    - echo "==========================="
    - echo "  BACK-END 이미지 푸쉬 중"
    - echo "==========================="
    - echo "$DOCKERHUB_PASSWORD" | docker login -u "$DOCKERHUB_USERNAME" --password-stdin
    - docker push $IMAGE_NAME:$CI_COMMIT_SHA
    - docker push $IMAGE_NAME:latest
  dependencies:
    - build_BE
  rules:
    - changes:
      - BE/**/* 
      when: always
    - when: never


#######################
# 3. cleanup JOB 단계  #
#######################

cleanup:
  stage: cleanup
  image: docker:27.4.0
  script:
    - echo "============================="
    - echo "   도커 이미지 및 캐시 정리 중..."
    - echo "============================="
    
    # 불필요한 이미지 제거
    - docker image prune -f

    # 특정 이미지 태그 제거
    - docker rmi $FE_IMAGE:$CI_COMMIT_SHA || true
    - docker rmi $FE_IMAGE:latest || true
    - docker rmi $BE_IMAGE:$CI_COMMIT_SHA || true
    - docker rmi $BE_IMAGE:latest || true

  when: always


##################
# 4. deploy 단계   #
##################

deploy_main:
  stage: deploy
  variables:
    DB_URL_MAIN: "$DB_URL_MAIN"
    DB_DRIVER_MAIN: "$DB_DRIVER"
    DB_USERNAME_MAIN: "$DB_USERNAME"
    DB_PASSWORD_MAIN: "$DB_PASSWORD_MAIN"
    REDIS_HOST_MAIN: "$REDIS_HOST"
  script:
    - echo "===================================="
    - echo "        main-server로 배포중..."
    - echo "===================================="

    # main-server .env 파일 생성
    - echo "DB_URL_MAIN=$DB_URL_MAIN" >> .env
    - echo "DB_DRIVER_MAIN=$DB_DRIVER_MAIN" >> .env
    - echo "DB_USERNAME_MAIN=$DB_USERNAME_MAIN" >> .env
    - echo "DB_PASSWORD_MAIN=$DB_PASSWORD_MAIN" >> .env
    - echo "REDIS_HOST_MAIN=$REDIS_HOST_MAIN" >> .env
    #.env 파일을 main-server로 전송
    - scp -i "$MAIN_SERVER_KEY" .env "$MAIN_SERVER_URI:/home/ubuntu/"
    # SSH를 통해 main-server에서 명령어 실행(터미널 생성)
    - |
      ssh -tt -i "$MAIN_SERVER_KEY" "$MAIN_SERVER_URI" << 'EOF'

        # 컨테이너 off
        docker compose down
        # 컨테이너 on .env 참조
        docker compose --env-file /home/ubuntu/.env up --build -d
        # 나가기
        exit
      EOF

    - echo "===================================="
    - echo "          배포 완료!!!"
    - echo "===================================="
  rules:
    - if: '$CI_COMMIT_REF_NAME == "main"'
      when: always

deploy_test:
  stage: deploy
  variables:
    DB_URL_TEST: "$DB_URL"
    DB_USERNAME_TEST: "$DB_USERNAME"
    DB_PASSWORD_TEST: "$DB_PASSWORD"
    DB_DRIVER_TEST: "$DB_DRIVER"
    REDIS_HOST_TEST: "$REDIS_HOST"
  script:
    - echo "===================================="
    - echo "        test_server로 배포중..."
    - echo "===================================="

    #  디렉토리 이동
    - cd /home/ubuntu/
<<<<<<< HEAD
      # 이미지 pull을 위한 컨테이너 off
    - docker compose down -v
      # 컨테이너를 만들고 있다.
    - docker compose up --build -d
=======
    # test-server .env 파일 생성 
    - echo "DB_URL_TEST=$DB_URL_TEST" >> .env
    - echo "DB_DRIVER_TEST=$DB_DRIVER_TEST" >> .env
    - echo "DB_USERNAME_TEST=$DB_USERNAME_TEST" >> .env
    - echo "DB_PASSWORD_TEST=$DB_PASSWORD_TEST" >> .env
    - echo "REDIS_HOST_TEST=$REDIS_HOST_TEST" >> .env
    # 컨테이너 off
    - docker compose down -v
    # 컨테이너 on .env 참조
    - docker compose --env-file /home/ubuntu/.env up --build -d
>>>>>>> affa6729

    - echo "===================================="
    - echo "          배포 완료!!!"
    - echo "===================================="
  rules:
    - if: '$CI_COMMIT_REF_NAME != "main"'
      when: always
    



<|MERGE_RESOLUTION|>--- conflicted
+++ resolved
@@ -58,30 +58,12 @@
     IMAGE_NAME: $BE_IMAGE
     DOCKERFILE_PATH: BE/Dockerfile
     CONTEXT: BE
-<<<<<<< HEAD
-    DB_URL: "$DB_URL"
-    DB_USERNAME: "$DB_USERNAME"
-    DB_PASSWORD: "$DB_PASSWORD"
-    DB_DRIVER: "$DB_DRIVER"
-    REDIS_HOST: "$REDIS_HOST"
-=======
->>>>>>> affa6729
 
   script:
     - echo "==========================="
     - echo "      BACK-END빌드 중"
     - echo "==========================="
 
-<<<<<<< HEAD
-    - echo "DB_URL=$DB_URL" >> BE/.env
-    - echo "DB_USERNAME=$DB_USERNAME" >> BE/.env
-    - echo "DB_PASSWORD=$DB_PASSWORD" >> BE/.env
-    - echo "DB_DRIVER=$DB_DRIVER" >> BE/.env
-    - echo "REDIS_HOST=$REDIS_HOST" >> BE/.env
-
-
-=======
->>>>>>> affa6729
     - docker build -t $IMAGE_NAME:$CI_COMMIT_SHA -f $DOCKERFILE_PATH $CONTEXT
     - docker tag $IMAGE_NAME:$CI_COMMIT_SHA $IMAGE_NAME:latest
   rules:
@@ -222,12 +204,6 @@
 
     #  디렉토리 이동
     - cd /home/ubuntu/
-<<<<<<< HEAD
-      # 이미지 pull을 위한 컨테이너 off
-    - docker compose down -v
-      # 컨테이너를 만들고 있다.
-    - docker compose up --build -d
-=======
     # test-server .env 파일 생성 
     - echo "DB_URL_TEST=$DB_URL_TEST" >> .env
     - echo "DB_DRIVER_TEST=$DB_DRIVER_TEST" >> .env
@@ -238,7 +214,6 @@
     - docker compose down -v
     # 컨테이너 on .env 참조
     - docker compose --env-file /home/ubuntu/.env up --build -d
->>>>>>> affa6729
 
     - echo "===================================="
     - echo "          배포 완료!!!"
