--- conflicted
+++ resolved
@@ -17,11 +17,6 @@
       ],
     },
     {
-<<<<<<< HEAD
-      path: "/webRTC",
-      name: "webRTC",
-      component: () => import("@/views/WebRTC.vue")
-=======
       path: "/Lobby",
       name: "Lobby",
       component: () => import("@/views/LobbyView.vue"),
@@ -33,7 +28,6 @@
           next();
         }
       }
->>>>>>> 1b163bfe
     }
   ],
 });
