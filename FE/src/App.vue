<template>
  <div
    class="bg-no-repeat bg-cover bg-center bg-fairytail-image w-screen h-screen flex flex-col justify-center items-center"
  >
<<<<<<< HEAD
    <div
=======
    <div 
>>>>>>> b637facf
      class="relative border-dashed border-2 border-black rounded-lg shadow-md w-2/3 h-5/6 max-w-4xl max-h-[1000px] min-w-[800px] bg-[#ffffff80] flex flex-col justify-center items-center"
    >
      <RouterView v-slot="{ Component }">
        <Transition name="fade" mode="out-in">
          <component :is="Component" />
        </Transition>
      </RouterView>
    </div>
  </div>
</template>

<script setup>

</script>

<style>
/* Enter 애니메이션 (슬라이드 없이 나타남) */
.fade-enter-active,
.fade-leave-active {
  transition: opacity 0.3s ease-in-out; /* opacity로 부드럽게 나타남 */
}

.fade-enter-from,
.fade-leave-to {
  opacity: 0; /* 컴포넌트가 처음에는 안 보이게 설정 */
}
</style><|MERGE_RESOLUTION|>--- conflicted
+++ resolved
@@ -2,11 +2,7 @@
   <div
     class="bg-no-repeat bg-cover bg-center bg-fairytail-image w-screen h-screen flex flex-col justify-center items-center"
   >
-<<<<<<< HEAD
     <div
-=======
-    <div 
->>>>>>> b637facf
       class="relative border-dashed border-2 border-black rounded-lg shadow-md w-2/3 h-5/6 max-w-4xl max-h-[1000px] min-w-[800px] bg-[#ffffff80] flex flex-col justify-center items-center"
     >
       <RouterView v-slot="{ Component }">
