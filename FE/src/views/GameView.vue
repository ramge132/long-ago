--- conflicted
+++ resolved
@@ -363,11 +363,7 @@
                   "nextTurn",
                   { 
                     currTurn: currTurn.value,
-<<<<<<< HEAD
-                    imageDelete: false, 
-=======
                     imageDelete: false,
->>>>>>> 4c443205
                   },
                   peer.connection
                 )
@@ -761,64 +757,6 @@
         )
       }
     })
-<<<<<<< HEAD
-
-    if(votings.value.length == participants.value.length) {
-            let upCount = 0;
-            let downCount = 0;
-            votings.value.forEach((vote) => {
-              if(vote.selected == 'up') upCount++;
-              else downCount++;
-            });
-            
-            if(currTurn.value === myTurn.value) {
-              if (upCount < downCount) {
-                // 이미지 버리는 api
-                // 내 이미지 버리기
-                if (bookContents.value.length === 1) {
-                  bookContents.value = [{ content: "", image: null }];
-                } else {
-                  bookContents.value = bookContents.value.slice(0, -1);
-                }
-                // 턴 종료 트리거 송신하기
-                currTurn.value = (currTurn.value + 1) % participants.value.length;
-                connectedPeers.value.forEach((peer) => {
-                  if (peer.id !== peerId.value && peer.connection.open) {
-                    sendMessage(
-                      "nextTurn",
-                      { 
-                        currTurn: currTurn.value,
-                        imageDelete: true,
-                      },
-                      peer.connection
-                    )
-                  }
-                });
-                // inProgress.value = false;
-                await showOverlay('whoTurn');
-                inProgress.value = true;
-              }
-            } else {
-              // 턴 종료 트리거 송신하기
-              currTurn.value = (currTurn.value + 1) % participants.value.length;
-              connectedPeers.value.forEach((peer) => {
-                if (peer.id !== peerId.value && peer.connection.open) {
-                  sendMessage(
-                    "nextTurn",
-                    { 
-                      currTurn: currTurn.value,
-                      imageDelete: false, 
-                    },
-                    peer.connection
-                  )
-                }
-              });
-              // inProgress.value = false;
-              await showOverlay('whoTurn');
-              inProgress.value = true;
-            }
-          }
-=======
     
     if(votings.value.length == participants.value.length) {
       let upCount = 0;
@@ -875,7 +813,6 @@
         inProgress.value = true;
       }
     }
->>>>>>> 4c443205
   };
 </script>
 <style>
