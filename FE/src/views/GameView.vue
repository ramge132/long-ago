--- conflicted
+++ resolved
@@ -2,15 +2,6 @@
   <div class="w-full h-full">
     <RouterView v-slot="{ Component }">
       <Transition name="fade" mode="out-in">
-<<<<<<< HEAD
-        <component :is="Component" :configurable="configurable" :connectedPeers="connectedPeers"
-          v-model:roomConfigs="roomConfigs" :participants="participants" :receivedMessages="receivedMessages"
-          :InviteLink="InviteLink" :gameStarted="gameStarted" :inGameOrder="inGameOrder" :currTurn="currTurn"
-          :myTurn="myTurn" :peerId="peerId" :inProgress="inProgress" :bookContents="bookContents"
-          :storyCards="storyCards" :endingCard="endingCard" :prompt="prompt" :votings="votings" :usedCard="usedCard"
-          @on-room-configuration="onRoomConfiguration" @broadcast-message="broadcastMessage" @game-start="gameStart"
-          @game-exit="gameStarted = false" @next-turn="nextTurn" @card-reroll="cardReroll" @vote-end="voteEnd" />
-=======
         <component
           :is="Component"
           :configurable="configurable"
@@ -40,7 +31,6 @@
           @card-reroll="cardReroll"
           @vote-end="voteEnd"
         />
->>>>>>> 6e56e769
       </Transition>
     </RouterView>
     <div
@@ -337,11 +327,6 @@
         break;
 
       case "sendPrompt":
-<<<<<<< HEAD
-        console.log(data.prompt);
-=======
-        prompt.value = data.prompt;
->>>>>>> 6e56e769
         usedCard.value = data.usedCard;
         prompt.value = data.prompt;
         inProgress.value = false;
@@ -358,12 +343,8 @@
           sender: data.sender,
           selected: data.selected
         });
-<<<<<<< HEAD
-        if (votings.value.length == participants.value.length) {
-=======
 
         if(votings.value.length == participants.value.length) {
->>>>>>> 6e56e769
           let upCount = 0;
           let downCount = 0;
           votings.value.forEach((vote) => {
@@ -437,21 +418,6 @@
               });
             }
           } else {
-<<<<<<< HEAD
-            // 턴 종료 트리거 송신하기
-            currTurn.value = (currTurn.value + 1) % participants.value.length;
-            totalTurn.value++;
-            connectedPeers.value.forEach((peer) => {
-              if (peer.id !== peerId.value && peer.connection.open) {
-                sendMessage(
-                  "nextTurn",
-                  {
-                    currTurn: currTurn.value,
-                    imageDelete: false,
-                  },
-                  peer.connection
-                )
-=======
             if (upCount < downCount) {
               // 현재 턴 사람 점수 -1
               const currentPlayer = participants.value[inGameOrder.value[currTurn.value]];
@@ -463,7 +429,6 @@
                 currentPlayer.score += 5;
               } else {
                 currentPlayer.score += 2;
->>>>>>> 6e56e769
               }
             }
           }
@@ -786,19 +751,6 @@
 const nextTurn = async (data) => {
   // 프롬프트 제출인 경우
   if (data?.prompt) {
-<<<<<<< HEAD
-    // 프롬프트 제출 api 들어가야 함
-    try {
-      const filteredPrompt = await promptFiltering({
-        userId: peerId.value,
-        gameId: gameID.value,
-        userPrompt: data.prompt,
-      });
-      if (filteredPrompt.status === 200) {
-
-        // 프롬프트에 사용한 카드
-        usedCard.value.id = filteredPrompt.data.data;
-=======
     const isEnding = data.isEnding ? true : false;
     // 스토리 카드 제출인 경우
     if (!isEnding) {
@@ -809,7 +761,7 @@
           userPrompt: data.prompt,
         })
         
->>>>>>> 6e56e769
+        usedCard.value.id = filteredPrompt.data.data;
         storyCards.value.forEach((card) => {
           if (card.id == filteredPrompt.data.data) {
             usedCard.value.keyword = card.keyword;
@@ -831,39 +783,6 @@
       usedCard.value.isEnding = isEnding;
     }
 
-<<<<<<< HEAD
-        // 참가자들에게 프롬프트 전달
-        connectedPeers.value.forEach((peer) => {
-          if (peer.id !== peerId.value && peer.connection.open) {
-            sendMessage(
-              "sendPrompt",
-              {
-                prompt: data.prompt,
-                usedCard: {
-                  id: usedCard.value.id,
-                  keyword: usedCard.value.keyword,
-                  isEnding: false,
-                },
-              },
-              peer.connection
-            )
-          }
-        });
-        // 프롬프트 책에 추가 (프롬프트 검증 api)
-        addBookContent({ content: data.prompt, image: null });
-
-        // 투표 모달 띄우기
-        inProgress.value = false;
-        prompt.value = data.prompt;
-        votings.value = [];
-        // 해당 프롬프트로 이미지 생성 요청 (api)
-        const responseImage = await createImage({
-          gameId: gameID.value,
-          userId: peerId.value,
-          userPrompt: data.prompt,
-          turn: totalTurn.value,
-        });
-=======
     // 연결된 피어들에게 프롬프트 제출
     connectedPeers.value.forEach((peer) => {
       if (peer.id !== peerId.value && peer.connection.open) {
@@ -872,7 +791,8 @@
           { 
             prompt: data.prompt,
             usedCard: {
-              text: usedCard.value.text,
+              id: usedCard.value.id,
+              keyword: usedCard.value.keyword,
               isEnding: isEnding,
             },
           },
@@ -894,36 +814,10 @@
       userPrompt: data.prompt,
       turn: totalTurn.value,
     });
->>>>>>> 6e56e769
 
         // 이미지가 들어왔다고 하면 이미지 사람들에게 전송하고, 책에 넣는 코드
         const imageBlob = responseImage.data;
 
-<<<<<<< HEAD
-        // 사람들에게 이미지 전송
-        connectedPeers.value.forEach((peer) => {
-          if (peer.id !== peerId.value && peer.connection.open) {
-            sendMessage(
-              "sendImage",
-              { imageBlob: imageBlob },
-              peer.connection
-            )
-          }
-        });
-
-        // 나의 책에 이미지 넣기
-        bookContents.value[bookContents.value.length - 1].image = imageBlob;
-
-      }
-    } catch (error) {
-      console.log(error);
-      if (error.response.data.path == "/scene/filtering") {
-        toast.errorToast(error.response.data.message);
-      }
-    }
-
-    // 프롬프트 입력 시간초과로 턴 넘기는 경우
-=======
     // 사람들에게 이미지 전송
     connectedPeers.value.forEach((peer) => {
       if (peer.id !== peerId.value && peer.connection.open) {
@@ -937,7 +831,6 @@
     
     // 나의 책에 이미지 넣기
     bookContents.value[bookContents.value.length - 1].image = imageBlob;
->>>>>>> 6e56e769
   }
   // 프롬프트 입력 시간초과로 턴 넘기는 경우
   else if (currTurn.value === myTurn.value) {
@@ -995,7 +888,6 @@
       )
     }
   })
-<<<<<<< HEAD
 
   if (votings.value.length == participants.value.length) {
     let upCount = 0;
@@ -1011,32 +903,15 @@
         // 이미지 버리는 api
         isAccepted = false;
 
-=======
-  
-  if(votings.value.length == participants.value.length) {
-    let upCount = 0;
-    let downCount = 0;
-    votings.value.forEach((vote) => {
-      if(vote.selected == 'up') upCount++;
-      else downCount++;
-    });
-    
-    if(currTurn.value === myTurn.value) {
-      if (upCount < downCount) {
-        // 이미지 버리는 api
->>>>>>> 6e56e769
         // 내 이미지 버리기
         if (bookContents.value.length === 1) {
           bookContents.value = [{ content: "", image: null }];
         } else {
           bookContents.value = bookContents.value.slice(0, -1);
         }
-<<<<<<< HEAD
-=======
         // 현재 턴 사람 점수 -1
         const currentPlayer = participants.value[inGameOrder.value[currTurn.value]];
         currentPlayer.score -= 1;
->>>>>>> 6e56e769
         // 턴 종료 트리거 송신하기
         currTurn.value = (currTurn.value + 1) % participants.value.length;
         totalTurn.value++;
@@ -1059,25 +934,6 @@
       else {
         isAccepted = true;
 
-        // 턴 종료 트리거 송신하기
-        currTurn.value = (currTurn.value + 1) % participants.value.length;
-        totalTurn.value++;
-        connectedPeers.value.forEach((peer) => {
-          if (peer.id !== peerId.value && peer.connection.open) {
-            sendMessage(
-              "nextTurn",
-              {
-                currTurn: currTurn.value,
-                imageDelete: true,
-              },
-              peer.connection
-            )
-          }
-        });
-        // inProgress.value = false;
-        await showOverlay('whoTurn');
-        inProgress.value = true;
-      } else {
         // 투표 가결 시 점수 +2
         const currentPlayer = participants.value[inGameOrder.value[currTurn.value]];
         if (usedCard.value.isEnding) {
@@ -1111,6 +967,14 @@
         // inProgress.value = false;
         await showOverlay('whoTurn');
         inProgress.value = true;
+        
+        // 투표 결과 전송 api
+        const response = await voteResultSend({
+          gameId: gameID.value,
+          userId: peerId.value,
+          isAccepted: isAccepted,
+          cardId: usedCard.value.id,
+        });
       }
     } else {
       if (upCount < downCount) {
@@ -1126,14 +990,7 @@
           currentPlayer.score += 2;
         }
       }
-      // 투표 결과 전송 api
-      const response = await voteResultSend({
-        gameId: gameID.value,
-        userId: peerId.value,
-        isAccepted: isAccepted,
-        cardId: usedCard.value.id,
-      });
-      
+
     }
   }
 };
