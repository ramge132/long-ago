<template>
  <div class="w-full h-full">
    <RouterView v-slot="{ Component }">
      <Transition name="fade" mode="out-in">
        <component
          :is="Component"
          :configurable="configurable"
          :connectedPeers="connectedPeers"
          v-model:roomConfigs="roomConfigs"
          :participants="participants"
          :receivedMessages="receivedMessages"
          :InviteLink="InviteLink"
          :gameStarted="gameStarted"
          :inGameOrder="inGameOrder"
          :currTurn="currTurn"
          :peerId="peerId"
          @on-room-configuration="onRoomConfiguration"
          @broadcast-message="broadcastMessage"
          @game-start="gameStart"
          @game-exit="gameStarted = false"
          @next-turn="nextTurn"
        />
      </Transition>
    </RouterView>
    <div class="overlay absolute top-1/2 left-1/2 -translate-x-1/2 -translate-y-1/2 flex flex-col justify-center items-center scale-0">
      <img :src="currTurns" alt="">
      <div class="rounded-md px-3 py-1 bg-blue-400 text-xl"></div>
    </div>
    <!-- <div class="absolute top-0 left-0 rounded-lg w-full h-full">
    </div> -->
  </div>
</template>

<script setup>
import { ref, onMounted } from "vue";
import { useRoute } from "vue-router";
import Peer from "peerjs";
import { useUserStore } from "@/stores/auth";
import { useGameStore } from "@/stores/game";
import { myTurnImage , currTurnImage, startImage } from "@/assets";

const userStore = useUserStore();
const gameStore = useGameStore();
const route = useRoute();
const peer = ref(null);
const peerId = ref("");
const compressedId = ref("");
const connectedPeers = ref([]);
const receivedMessages = ref([]);
const participants = ref([]);
const roomConfigs = ref({
  currTurnTime: 10,
  currCardCount: 4,
  currMode: "textToPicture",
  currStyle: "korean",
});
const maxParticipants = 6;
const configurable = ref(false);
const InviteLink = ref("");
const gameStarted = ref(false);
const inGameOrder = ref([]);
const currTurn = ref(0);
const myTurn = ref(null);


// UUID 압축/해제 함수
function compressUUID(uuidStr) {
  const cleanUUID = uuidStr.replace(/-/g, "");
  const bytes = new Uint8Array(16);
  for (let i = 0; i < 16; i++) {
    bytes[i] = parseInt(cleanUUID.substr(i * 2, 2), 16);
  }
  const base64 = btoa(String.fromCharCode.apply(null, bytes));
  return base64.replace(/\+/g, "-").replace(/\//g, "_").replace(/=/g, "");
}

function decompressUUID(compressedStr) {
  let base64 = compressedStr.replace(/-/g, "+").replace(/_/g, "/");
  while (base64.length % 4) base64 += "=";
  const binary = atob(base64);
  const hex = Array.from(binary)
    .map((ch) => ch.charCodeAt(0).toString(16).padStart(2, "0"))
    .join("");
  return `${hex.slice(0, 8)}-${hex.slice(8, 12)}-${hex.slice(12, 16)}-${hex.slice(16, 20)}-${hex.slice(20)}`;
}

// 메시지 송신 함수
const sendMessage = (type, payload, conn) => {
  if (conn && conn.open) {
    conn.send({ type, ...payload });
  }
};

// 브로드캐스트 메시지
const broadcastMessage = (data) => {
  connectedPeers.value.forEach((peer) => {
    sendMessage(
      "message",
      {
        message: data.message,
        sender: data.sender,
        form: data.form,
      },
      peer.connection,
    );
  });

  // 자신의 메시지도 표시
  receivedMessages.value.push({
    message: data.message,
    sender: data.sender,
    form: data.form,
  });
};

// 새로운 연결 설정
const setupConnection = (conn) => {
  if (participants.value.length >= maxParticipants) {
    conn.close();
    return;
  }

  conn.on("data", (data) => {
    switch (data.type) {
      case "newParticipant":
        // 현재 참가자 목록 전송
        sendMessage(
          "currentParticipants",
          {
            participants: participants.value,
            roomConfigs: roomConfigs.value,
          },
          conn,
        );

        // 새 참가자 정보를 다른 참가자들에게 전파
        broadcastNewParticipant(data.data);

        // 참가자 목록에 추가
        if (!participants.value.some((p) => p.id === data.data.id)) {
          participants.value.push(data.data);
        }
        break;

      case "message":
        receivedMessages.value.push({
          sender: data.sender,
          message: data.message,
          form: data.form,
        });
        break;

      case "system": 
        // participants 중 id가 data.id와 같은 값 삭제
        participants.value = participants.value.filter(
          (participant) => participant.id !== data.id,
        );

        const newBossId = compressUUID(participants.value[0].id);

        gameStore.setBossId(newBossId);

        // 초대 링크 초기화
        InviteLink.value =
          import.meta.env.VITE_MAIN_API_SERVER_URL + "?roomID=" + newBossId;
        receivedMessages.value.push({
          sender: "시스템",
          message: `${data.nickname}님이 나가셨습니다.`,
        });

        // 내가 다음 방장인 경우
        if (participants.value[0].id == peerId.value) {
          configurable.value = true;
        }
        break;
      

      case "config":
        roomConfigs.value = {
          currTurnTime: data.turnTime,
          currCardCount: data.cardCount,
          currMode: data.mode,
          currStyle: data.style,
        };
        break;

      // 수정필요 게임 시작 트리거 내용 추가해야 함
      // 카드 요청 보내야함
      // gameID, userID
      case "gameStart":
        startReceived(data).then(async () => {
          await showOverlay('start')
          setTimeout(() => {
            showOverlay('whoTurn');
          }, 1000);
        });
        break;

      case "newParticipantJoined": 
        const isExisting = participants.value.some(
          (existing) => existing.id === data.data.id,
        );

        // 존재하지 않는 참가자만 추가
        if (!isExisting) {
          participants.value.push(data.data);
        } else {
          console.log("이미 존재하는 참가자:", data.data);
        }
        break;
      
    }
  });

  // 연결 종료 처리
  conn.on("close", () => {
    connectedPeers.value = connectedPeers.value.filter(
      (p) => p.id !== conn.peer,
    );
    participants.value = participants.value.filter((p) => p.id !== conn.peer);
  });

  connectedPeers.value.push({
    id: conn.peer,
    connection: conn,
  });
};

// 기존 참가자들과 연결
const handleExistingParticipants = (existingParticipants) => {
  // 참가자 목록 업데이트
  existingParticipants.forEach((newParticipant) => {
    // 이미 존재하는 참가자인지 확인
    const isExisting = participants.value.some(
      (existing) => existing.id === newParticipant.id,
    );

    // 존재하지 않는 참가자만 추가
    if (!isExisting) {
      participants.value.push(newParticipant);
    } else {
      console.log("이미 존재하는 참가자:", newParticipant);
    }
  });

  // 각 참가자와 연결
  existingParticipants.forEach(async (participant) => {
    if (
      participant.id !== peerId.value &&
      !connectedPeers.value.some((p) => p.id === participant.id)
    ) {
      const conn = peer.value.connect(participant.id);

      conn.on("open", () => {
        setupConnection(conn);
      });
    }
  });
};

// 방 참가
const connectToRoom = async (roomID) => {
  const bossID = decompressUUID(roomID);
  const conn = peer.value.connect(bossID);

  conn.on("open", () => {
    setupConnection(conn);
    sendMessage(
      "newParticipant",
      {
        data: {
          id: peerId.value,
          name: userStore.userData.userNickname,
          image: userStore.userData.userProfile,
        },
      },
      conn,
    );
  });

  conn.on("data", (data) => {
    if (data.type === "currentParticipants") {
      handleExistingParticipants(data.participants);
      roomConfigs.value = data.roomConfigs;
    } else if (data.type === "newParticipantJoined") {
      participants.value.push(data.data);
    }

    const newParticipant = {
      id: peerId.value,
      name: userStore.userData.userNickname,
      image: userStore.userData.userProfile,
    };

    // 중복 확인 후 추가
    if (!participants.value.some((p) => p.id === newParticipant.id)) {
      participants.value.push(newParticipant);
    }
  });
};

// 새 참가자 정보 브로드캐스트
const broadcastNewParticipant = (newParticipant) => {
  connectedPeers.value.forEach((peer) => {
    if (peer.id !== newParticipant.id && peer.connection.open) {
      sendMessage(
        "newParticipantJoined",
        { data: newParticipant },
        peer.connection,
      );
    }
  });
};

// Peer 초기화
const initializePeer = () => {
  return new Promise((resolve, reject) => {
    try {
      peer.value = new Peer();

      peer.value.on("open", (id) => {
        peerId.value = id;
        if (peerId.value === decompressUUID(compressUUID(peerId.value))) {
          compressedId.value = compressUUID(peerId.value);
        }
        resolve();
      });

      peer.value.on("connection", (conn) => {
        setupConnection(conn);
      });

      peer.value.on("error", (err) => {
        console.error("Peer error:", err);
        reject(err);
      });
    } catch (error) {
      reject(error);
    }
  });
};

// 컴포넌트 마운트
onMounted(async () => {
  try {
    await initializePeer();
    
    // 일반 참여자인 경우
    if (gameStore.getBossId()) {
      connectToRoom(gameStore.getBossId());
      InviteLink.value = import.meta.env.VITE_MAIN_API_SERVER_URL + "?roomID=" + gameStore.getBossId();
    }
    // 방장인 경우
    else if (
      !gameStore.getBossId() ||
      decompressUUID(gameStore.getBossId()) == peerId.value
    ) {
      participants.value.push({
        id: peerId.value,
        name: userStore.userData.userNickname,
        image: userStore.userData.userProfile,
      });
      configurable.value = true;
      InviteLink.value =
        import.meta.env.VITE_MAIN_API_SERVER_URL +
        "?roomID=" +
        compressUUID(peerId.value);
    }
  } catch (error) {
    console.error("Peer initialization failed:", error);
  }
});

addEventListener("beforeunload", () => {
  // connectedPeers 중 내가 아닌 peer들에게 연결 종료를 알림
  connectedPeers.value.forEach((peer) => {
    sendMessage(
      "system",
      { id: peerId.value, nickname: userStore.userData.userNickname },
      peer.connection,
    );
  });
});

const onRoomConfiguration = (data) => {
  roomConfigs.value = data;
  connectedPeers.value.forEach((peer) => {
    sendMessage(
      "config",
      {
        turnTime: roomConfigs.value.currTurnTime,
        cardCount: roomConfigs.value.currCardCount,
        mode: roomConfigs.value.currMode,
        style: roomConfigs.value.currStyle,
      },
      peer.connection,
    );
  });
};

const gameStart = async (data) => {
  gameStarted.value = data.gameStarted;
  inGameOrder.value = data.order;
  connectedPeers.value.forEach((peer) => {
    sendMessage(
      "gameStart",
      {
        gameStarted: gameStarted.value,
        order: inGameOrder.value,
      },
      peer.connection,
    );
  });
  await showOverlay('start')
  setTimeout(() => {
    showOverlay('whoTurn');
  }, 1000);
};

const startReceived = (data) => {
  return new Promise((resolve) => {
    gameStarted.value = data.gameStarted;
    inGameOrder.value = data.order;

    // 내 순서 몇번인지 저장
    participants.value.forEach((p, i) => {
      if(p.id === peerId.value) {
          myTurn.value = inGameOrder.value.indexOf(i);
      }
    });

    resolve();
  });
}

const showOverlay = (message) => {
  return new Promise((resolve) => {
    const overlay = document.querySelector(".overlay");
    if(message === 'start') {
<<<<<<< HEAD
      let index = -1;
      overlay.firstElementChild.src = startImage;
      participants.value.forEach((p, i) => {
        if(p.id === peerId.value) {
           index = inGameOrder.value.indexOf(i) + 1;
        }
      });
      overlay.lastElementChild.textContent = "당신의 차례는 " + index + "번 입니다."; 
=======
      overlay.firstElementChild.src = startMessage;

    
      overlay.lastElementChild.textContent = "당신의 차례는 " + (myTurn.value + 1) + "번 입니다."; 
>>>>>>> affa6729
      overlay.lastElementChild.style.background = "#FF9D00";
    } else {
      if(participants.value[inGameOrder.value[currTurn.value]].id === peerId.value) {
        overlay.firstElementChild.src = myTurnImage;
        overlay.lastElementChild.textContent = "멋진 이야기를 적어주세요!";
        overlay.lastElementChild.style.background = "#FF83BB";
      } else {
        overlay.firstElementChild.src = currTurnImage;
        overlay.lastElementChild.textContent = participants.value[inGameOrder.value[currTurn.value]].name + "님의 차례";
        overlay.lastElementChild.style.background = "#00B7FF";
      }
    }
    overlay.classList.remove('scale-0');
    setTimeout(() => {
      overlay.classList.add('scale-0');
      resolve();
    }, 2000);
  });
}

// 다음 순서 넘기기
const nextTurn = () => {
  currTurn.value = (currTurn.value + 1) % participants.value.length;
  showOverlay('whoTurn');
};
</script>
<style>
/* Enter 애니메이션 (슬라이드 없이 나타남) */
.fade-enter-active,
.fade-leave-active {
  transition: opacity 0.3s ease-in-out; /* opacity로 부드럽게 나타남 */
}

.fade-enter-from,
.fade-leave-to {
  opacity: 0; /* 컴포넌트가 처음에는 안 보이게 설정 */
}

.overlay {
  transition: all 1s ease-in-out;
}
</style><|MERGE_RESOLUTION|>--- conflicted
+++ resolved
@@ -437,21 +437,8 @@
   return new Promise((resolve) => {
     const overlay = document.querySelector(".overlay");
     if(message === 'start') {
-<<<<<<< HEAD
-      let index = -1;
       overlay.firstElementChild.src = startImage;
-      participants.value.forEach((p, i) => {
-        if(p.id === peerId.value) {
-           index = inGameOrder.value.indexOf(i) + 1;
-        }
-      });
-      overlay.lastElementChild.textContent = "당신의 차례는 " + index + "번 입니다."; 
-=======
-      overlay.firstElementChild.src = startMessage;
-
-    
       overlay.lastElementChild.textContent = "당신의 차례는 " + (myTurn.value + 1) + "번 입니다."; 
->>>>>>> affa6729
       overlay.lastElementChild.style.background = "#FF9D00";
     } else {
       if(participants.value[inGameOrder.value[currTurn.value]].id === peerId.value) {
