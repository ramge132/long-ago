<template>
  <div class="w-full h-full rounded-lg">
    <RouterView v-slot="{ Component }">
      <Transition name="fade" mode="out-in">
        <component :is="Component" :configurable="configurable" :connectedPeers="connectedPeers"
          v-model:roomConfigs="roomConfigs" :participants="participants" :receivedMessages="receivedMessages"
          :InviteLink="InviteLink" :gameStarted="gameStarted" :inGameOrder="inGameOrder" :currTurn="currTurn"
          :myTurn="myTurn" :peerId="peerId" :inProgress="inProgress" :bookContents="bookContents" :isElected="isElected"
          :storyCards="storyCards" :endingCard="endingCard" :prompt="prompt" :votings="votings" :percentage="percentage"
          :usedCard="usedCard" :isForceStopped="isForceStopped" :isVoted="isVoted" @on-room-configuration="onRoomConfiguration"
          @broadcast-message="broadcastMessage" @game-start="gameStart" @game-exit="gameStarted = false" @next-turn="nextTurn"
          @card-reroll="cardReroll" @vote-end="voteEnd" @go-lobby="goLobby" />
      </Transition>
    </RouterView>
    <div
      class="overlay absolute top-1/2 left-1/2 -translate-x-1/2 -translate-y-1/2 flex flex-col justify-center items-center scale-0">
      <img :src="currTurnImage" alt="">
      <div class="rounded-md px-3 py-1 bg-blue-400 text-xl"></div>
    </div>
  </div>
</template>

<script setup>
import { ref, computed, onMounted, watch } from "vue";
import { useRoute, useRouter } from "vue-router";
import Peer from "peerjs";
import { useUserStore } from "@/stores/auth";
import { useGameStore } from "@/stores/game";
import { myTurnImage, currTurnImage, startImage } from "@/assets";
import { createGame, enterGame, deleteGame, endingCardReroll, promptFiltering, createImage, voteResultSend } from "@/apis/game";
import toast from "@/functions/toast";

const userStore = useUserStore();
const gameStore = useGameStore();
const route = useRoute();
const router = useRouter();
// 내 피어 객체
const peer = ref(null);
const peerId = ref("");
// 인코딩 된 방장 고유 ID
const compressedId = ref("");
// 나 포함 연결된 피어 객체들
const connectedPeers = ref([]);
// 채팅 메세지
const receivedMessages = ref([]);
// 현재 연결 된 참가자
// const participants = ref([{name: "홍석진_12345", image: "/src/assets/images/profiles/default.jpg", score: 15}, {name: "홍석진_67891", image: "/src/assets/images/profiles/default.jpg", score: 15}]);
const participants = ref([]);
// 게임 설정
const configurable = ref(false);
const roomConfigs = ref({
  currTurnTime: 30,
  currMode: 1,
});
// 최대 참가자
const maxParticipants = 6;
// 초대 링크
const InviteLink = ref("");
// 게임 시작 여부
const gameStarted = ref(false);
// 게임 정상 종료 : "champ" 비정상 종료 : "fail" 디폴트 : null
const isForceStopped = ref(null);
// 게임 방 ID
const gameID = ref("");
// 게임 진행 순서 참가자 인덱스 배열
const inGameOrder = ref([]);
// 현재 턴 인덱스
const currTurn = ref(0);
// 누적 턴
const totalTurn = ref(0);
// 나의 턴 순서
const myTurn = ref(null);
const inProgress = ref(false);
// 내가 가지고있는 스토리카드
const storyCards = ref([]);
// 내가 가지고있는 엔딩카드
const endingCard = ref({});
// 턴 오버레이 애니메이션 지연
const overlayTimeout = ref(null);
// 책 리스트
const bookContents = ref([
  { content: "", image: null }
]);
// 내 턴에 작성한 이야기
const prompt = ref("");
// 이번 턴에 사용된 카드
const usedCard = ref({
  id: 0,
  keyword: "",
  isEnding: false
});
// 투표 결과 표시
const votings = ref([]);
<<<<<<< HEAD
// 프롬프트 선출 여부
const isElected = ref(false);

watch(isElected, (newValue) => {
  if (newValue === true) {
    setTimeout(() => {
      isElected.value = false;
    }, 1000);
  }
})

// 로딩 표시
const emit = defineEmits(["Loading"]);

=======
// 투표 결과를 보냈는 지 여부
const isVoted = ref(false);
>>>>>>> 05027190
// 게임 종료 애니메이션
watch(isForceStopped, (newValue) => {
  if (newValue !== null) {
    setTimeout(() => {
      isForceStopped.value = null;
    }, 6000);
  }
});

// 긴장감 퍼센트
const percentage = computed(() => {
  if (bookContents.value.length == 1 && bookContents.value[0].content == "") {
    return 0
  } else {
    return Math.round((bookContents.value.length / (participants.value.length * 3)) * 100)
  }
});

// UUID 압축/해제 함수
function compressUUID(uuidStr) {
  const cleanUUID = uuidStr.replace(/-/g, "");
  const bytes = new Uint8Array(16);
  for (let i = 0; i < 16; i++) {
    bytes[i] = parseInt(cleanUUID.substr(i * 2, 2), 16);
  }
  const base64 = btoa(String.fromCharCode.apply(null, bytes));
  return base64.replace(/\+/g, "-").replace(/\//g, "_").replace(/=/g, "");
}

function decompressUUID(compressedStr) {
  let base64 = compressedStr.replace(/-/g, "+").replace(/_/g, "/");
  while (base64.length % 4) base64 += "=";
  const binary = atob(base64);
  const hex = Array.from(binary)
    .map((ch) => ch.charCodeAt(0).toString(16).padStart(2, "0"))
    .join("");
  return `${hex.slice(0, 8)}-${hex.slice(8, 12)}-${hex.slice(12, 16)}-${hex.slice(16, 20)}-${hex.slice(20)}`;
}

// 메시지 송신 함수
const sendMessage = (type, payload, conn) => {
  if (conn && conn.open) {
    conn.send({ type, ...payload });
  }
};

// 브로드캐스트 메시지
const broadcastMessage = (data) => {
  connectedPeers.value.forEach((peer) => {
    sendMessage(
      "message",
      {
        message: data.message,
        sender: data.sender,
        form: data.form,
      },
      peer.connection,
    );
  });

  // 자신의 메시지도 표시
  receivedMessages.value.push({
    message: data.message,
    sender: data.sender,
    form: data.form,
  });
};

// 새로운 연결 설정
const setupConnection = (conn) => {
  // ICE 연결 상태 모니터링
  const peerConnection = conn.peerConnection;
  if (peerConnection) {
    peerConnection.oniceconnectionstatechange = () => {
      const state = peerConnection.iceConnectionState;
      console.log(`ICE 연결 상태: ${state}`);
      
      if (state === 'failed' || state === 'disconnected') {
        console.warn(`피어 ${conn.peer}와의 ICE 연결 실패`);
        handleReconnection(conn.peer);
      }
    };
  }

  // 하트비트 시작
  let heartbeatInterval = setInterval(() => {
    console.log(conn);
    if (conn.open) {
      console.log(conn.peer, "하트비트 송신")
      sendMessage("heartbeat", { timestamp: Date.now() }, conn);
    } else {
      clearInterval(heartbeatInterval);
    }
  }, 5000);

  
  if (participants.value.length >= maxParticipants) {
    conn.close();
    return;
  }

  conn.on("data", async (data) => {
    switch (data.type) {
      case "newParticipant":
        // 현재 참가자 목록 전송
        sendMessage(
          "currentParticipants",
          {
            participants: participants.value,
            roomConfigs: roomConfigs.value,
          },
          conn,
        );

        // 새 참가자 정보를 다른 참가자들에게 전파
        broadcastNewParticipant(data.data);

        // 참가자 목록에 추가
        if (!participants.value.some((p) => p.id === data.data.id)) {
          participants.value.push(data.data);
        }
        break;

      case "message":
        receivedMessages.value.push({
          sender: data.sender,
          message: data.message,
          form: data.form,
        });
        break;

      case "system":
        let removedOrder = -1;
        let removedIndex = -1;
        inGameOrder.value = inGameOrder.value.filter(
          (order, index) => {
            if (participants.value[order].id === data.id) {
              removedOrder = order;
              removedIndex = index;
            }
            return participants.value[order].id !== data.id;
          }
        );
        // participants 중 id가 data.id와 같은 값 삭제
        participants.value = participants.value.filter(
          (participant) => participant.id !== data.id,
        );

        inGameOrder.value.forEach((order, index) => {
          if (order > removedOrder) inGameOrder.value[index] -= 1;
        });
        participants.value.forEach((p, i) => {
          if (p.id === peerId.value) {
            myTurn.value = inGameOrder.value.indexOf(i);
          }
        });
        const currTurnExited = currTurn.value === removedIndex;
        currTurn.value %= participants.value.length;
        if (currTurnExited && gameStarted.value) {
          inProgress.value = false;
          await showOverlay('whoTurn');
          inProgress.value = true;
        }

        const newBossId = compressUUID(participants.value[0].id);

        gameStore.setBossId(newBossId);

        // 초대 링크 초기화
        InviteLink.value =
          import.meta.env.VITE_MAIN_API_SERVER_URL + "?roomID=" + newBossId;
        receivedMessages.value.push({
          sender: "시스템",
          message: `${data.nickname}님이 나가셨습니다.`,
        });

        // 내가 다음 방장인 경우
        if (participants.value[0].id == peerId.value) {
          configurable.value = true;
        }
        break;


      case "config":
        roomConfigs.value = {
          currTurnTime: data.turnTime,
          currCardCount: data.cardCount,
          currMode: data.mode,
          currStyle: data.style,
        };
        break;

      case "gameStart":
        // 로딩 애니메이션 활성화
        emit("Loading", {value: true});

        startReceived(data).then(async () => {
          // 내 카드 받기
          const response = await enterGame({
            userId: peerId.value,
            gameId: gameID.value,
          });

          storyCards.value = response.data.data.storyCards;
          endingCard.value = response.data.data.endingCard;

          setTimeout(async () => {
            await router.push("/game/play");
            // 로딩 애니메이션 비활성화
            emit("Loading", {value: false});
            
            showOverlay('start').then(() => {
              setTimeout(() => {
                showOverlay('whoTurn').then(() => {
                  inProgress.value = true;
                });
              }, 1000);
            });
          }, 3000);
        });
        break;

      case "nextTurn":
        if (data.imageDelete === true) {
          if (bookContents.value.length === 1) {
            bookContents.value = [{ content: "", image: null }];
          } else {
            bookContents.value = bookContents.value.slice(0, -1);
          }
        }
        if (data.isTimeout) {
          // 타임아웃 점수 -1
          const currentPlayer = participants.value[inGameOrder.value[currTurn.value]];
          currentPlayer.score -= 1;
        }
        inProgress.value = false;
        currTurn.value = data.currTurn;
        await showOverlay('whoTurn');
        inProgress.value = true;
        break;

      case "newParticipantJoined":
        const isExisting = participants.value.some(
          (existing) => existing.id === data.data.id,
        );

        // 존재하지 않는 참가자만 추가
        if (!isExisting) {
          participants.value.push(data.data);
        } else {
          console.log("이미 존재하는 참가자:", data.data);
        }
        break;

      case "sendPrompt":
        usedCard.value = data.usedCard;
        prompt.value = data.prompt;
        inProgress.value = false;
        addBookContent({ content: data.prompt, image: null });
        votings.value = [];
        setTimeout(async () => {
          if(isVoted.value) {
            isVoted.value = false;
          } else {
            await voteEnd({
              sender: userStore.userData.userNickname,
              selected: "up",
            });
            isVoted.value = false;
          }
        }, 12000);
        break;

      case "sendImage":
        const receivedArrayBuffer = data.imageBlob;
        const receivedBlob = new Blob([receivedArrayBuffer]);
        const imageBlob = URL.createObjectURL(receivedBlob);
        bookContents.value[bookContents.value.length - 1].image = imageBlob;
        break;

      case "voteResult":
        votings.value.push({
          sender: data.sender,
          selected: data.selected
        });

        if (votings.value.length == participants.value.length) {
          let upCount = 0;
          let downCount = 0;
          votings.value.forEach((vote) => {
            if (vote.selected == 'up') upCount++;
            else downCount++;
          });

          if (currTurn.value === myTurn.value) {
            let isAccepted;
            if (upCount < downCount) {
              isAccepted = false;
              // 이미지 버리는 api
              // 내 이미지 버리기
              if (bookContents.value.length === 1) {
                bookContents.value = [{ content: "", image: null }];
              } else {
                bookContents.value = bookContents.value.slice(0, -1);
              }
              // 현재 턴 사람 점수 -1
              const currentPlayer = participants.value[inGameOrder.value[currTurn.value]];
              currentPlayer.score -= 1;
              // 턴 종료 트리거 송신하기
              currTurn.value = (currTurn.value + 1) % participants.value.length;
              totalTurn.value++;
              connectedPeers.value.forEach((peer) => {
                if (peer.id !== peerId.value && peer.connection.open) {
                  sendMessage(
                    "nextTurn",
                    {
                      currTurn: currTurn.value,
                      imageDelete: true,
                    },
                    peer.connection
                  )
                }
              });
              // inProgress.value = false;
              await showOverlay('whoTurn');
              inProgress.value = true;
            } else {
              isElected.value = true;
              isAccepted = true;
              // 투표 가결 시 점수 +2
              const currentPlayer = participants.value[inGameOrder.value[currTurn.value]];
              if (usedCard.value.isEnding) {
                currentPlayer.score += 5;
              } else {
                currentPlayer.score += 2;
              }

              // 턴 종료 트리거 송신하기
              currTurn.value = (currTurn.value + 1) % participants.value.length;
              // condition에서 다음 턴 or 게임 종료
              connectedPeers.value.forEach(async (peer) => {
                if (peer.id !== peerId.value && peer.connection.open) {
                  if (usedCard.value.isEnding) {
                    // 게임 종료 송신
                    gameStarted.value = false;
                    sendMessage("gameEnd", {}, peer.connection);
                    // 랭킹 페이지 이동
                    gameEnd(true);
                    // router.push('/game/rank');
                  } else {
                    sendMessage(
                      "nextTurn",
                      {
                        currTurn: currTurn.value,
                        imageDelete: false,
                      },
                      peer.connection
                    )
                    // inProgress.value = false;
                    await showOverlay('whoTurn');
                    inProgress.value = true;
                  }
                }
              });
            }
            // 투표 결과 전송 api
      try {
          const response = await voteResultSend({
            gameId: gameID.value,
            userId: peerId.value,
            isAccepted: isAccepted,
            cardId: usedCard.value.id,
          });
          if (response.status === 200) {
            // 이미지 쓰레기통에 넣기
          }
        } catch (error) {
          if (error.response.status === 400) {
            storyCards.value.forEach((card, index) => {
              if (card.id === usedCard.value.id) {
                storyCards.value.splice(index, 1);
              }
            });
          }
        }
          } else {
            if (upCount < downCount) {
              // 현재 턴 사람 점수 -1
              const currentPlayer = participants.value[inGameOrder.value[currTurn.value]];
              currentPlayer.score -= 1;
            } else {
              isElected.value = true;
              // 투표 가결 시 점수 +2
              const currentPlayer = participants.value[inGameOrder.value[currTurn.value]];
              if (usedCard.value.isEnding) {
                currentPlayer.score += 5;
              } else {
                currentPlayer.score += 2;
              }
            }
          }
        }
        break;

      case "gameEnd":
        gameStarted.value = false;
        gameEnd(true);
        // router.push("/game/rank");
        break;

      case "heartbeat":
        sendMessage("heartbeat_back", { timestamp: data.timestamp }, conn);
        break;

      case "heartbeat_back":
        console.log(conn.peer, "하트비트 응답 받음");
        conn.lastHeartbeat = Date.now();
        break;
    }
  });

  // 연결 종료 처리
  conn.on("close", () => {
    connectedPeers.value = connectedPeers.value.filter(
      (p) => p.id !== conn.peer,
    );
    participants.value = participants.value.filter((p) => p.id !== conn.peer);

    clearInterval(heartbeatInterval);

    
    console.warn(`⚠️ ${conn.peer} 연결 종료됨. 재연결 시도 중...`);
    setTimeout(() => {
      connectToRoom(conn.peer);
    }, 3000);

  });

  connectedPeers.value.push({
    id: conn.peer,
    connection: conn,
  });
};

// 기존 참가자들과 연결
const handleExistingParticipants = (existingParticipants) => { 
  const MAX_RETRIES = 5; // 최대 재시도 횟수
  const RETRY_DELAY = 2000; // 재시도 간격 (ms)

  // 참가자 목록 업데이트
  existingParticipants.forEach((newParticipant) => {
    // 이미 존재하는 참가자인지 확인
    const isExisting = participants.value.some(
      (existing) => existing.id === newParticipant.id,
    );

    // 존재하지 않는 참가자만 추가
    if (!isExisting) {
      participants.value.push(newParticipant);
    } else {
      console.log("이미 존재하는 참가자:", newParticipant);
    }
  });

  // 각 참가자와 연결
  existingParticipants.forEach((participant) => {
    if (
      participant.id !== peerId.value &&
      !connectedPeers.value.some((p) => p.id === participant.id)
    ) {
      // 재시도 횟수를 추적할 객체 생성
      let retries = 0;

      const tryConnecting = () => {
        const conn = peer.value.connect(participant.id);

        conn.on("open", () => {
          setupConnection(conn);
        });

        // 연결이 실패했을 때 재시도
        conn.on("error", (error) => {
          console.error(participant.id, "와 연결 오류:", error);

          if (retries < MAX_RETRIES) {
            retries++; // 재시도 횟수 증가
            console.log(`${participant.id} 연결 재시도 중... (${retries}/${MAX_RETRIES})`);

            // 일정 시간 후 재시도
            setTimeout(() => {
              console.log(`재시도 ${retries}번째: ${participant.id}`);
              tryConnecting(); // 재시도 호출
            }, RETRY_DELAY);
          } else {
            toast.errorToast(`${participant.id}와 연결에 실패했습니다. 최대 재시도 횟수 초과`);
            console.error(`${participant.id}와 연결에 실패했습니다. 최대 재시도 횟수를 초과하였습니다.`);
          }
        });
      };

      // 처음 연결 시도
      tryConnecting();
    }
  });
};

// 방 참가
const connectToRoom = async (roomID) => {
  const bossID = decompressUUID(roomID);
  console.log("connectToRoom", peer.value);
  const conn = peer.value.connect(bossID);

  const MAX_RETRIES = 5; // 최대 재시도 횟수
  const RETRY_DELAY = 2000; // 재시도 간격 (ms) 

  const attemptConnection = () => {
    console.log("연결 시도", conn.peer);
    conn.on("open", () => {
      setupConnection(conn);
      sendMessage(
        "newParticipant",
        {
          data: {
            id: peerId.value,
            name: userStore.userData.userNickname,
            image: userStore.userData.userProfile,
            score: 10
          },
        },
        conn,
      );
    });

    conn.on("data", (data) => {
      console.log("수신데이터", data);
      if (data.type === "currentParticipants") {
        handleExistingParticipants(data.participants);
        roomConfigs.value = data.roomConfigs;
      } else if (data.type === "newParticipantJoined") {
        participants.value.push(data.data);
      }

      const newParticipant = {
        id: peerId.value,
        name: userStore.userData.userNickname,
        image: userStore.userData.userProfile,
        score: 10,
      };

      // 중복 확인 후 추가
      if (!participants.value.some((p) => p.id === newParticipant.id)) {
        participants.value.push(newParticipant);
      }
    });

    // 재시도 횟수를 추적할 객체 생성
    let retries = 0;

    // 연결이 실패했을 때 재시도
    conn.on("error", (error) => {
      console.error("연결 오류:", error);

      if (retries < MAX_RETRIES) {
        console.log(`재시도 중... (${retries + 1}/${MAX_RETRIES})`);
        setTimeout(() => attemptConnection(retries + 1), RETRY_DELAY); // 일정 시간 후 재시도
      } else {
        toast.errorToast("최대 재시도 횟수를 초과했습니다. 연결에 실패했습니다.");
        console.error("최대 재시도 횟수를 초과하여 연결에 실패했습니다.");
        throw error;
      }
    })
  };

  try {
    attemptConnection();
  } catch (error) {
    console.error("연결 오류:", error);
    toast.errorToast("연결 오류가 발생했습니다. 다시 시도해주세요.");
    throw error;
  }
};

// 새 참가자 정보 브로드캐스트
const broadcastNewParticipant = (newParticipant) => {
  connectedPeers.value.forEach((peer) => {
    if (peer.id !== newParticipant.id && peer.connection.open) {
      sendMessage(
        "newParticipantJoined",
        { data: newParticipant },
        peer.connection,
      );
    }
  });
};

// Peer 초기화
const initializePeer = () => {
  return new Promise((resolve, reject) => {
    try {
      peer.value = new Peer({
        config: {
          iceServers: [
            // { urls: "stun:stun.l.google.com:19302" }, // 예제 STUN 서버
            {
              urls: "turn:i12b101.p.ssafy.io:3478",   // 턴서버 제작완료하면 바꿔야함
              username: import.meta.env.VITE_TURN_ID,              // docker 환경변수 참고
              credential: import.meta.env.VITE_TURN_PW,         // docker 환경변수 참고
            }
          ]
        }
      });

      peer.value.on("open", (id) => {
        peerId.value = id;
        if (peerId.value === decompressUUID(compressUUID(peerId.value))) {
          compressedId.value = compressUUID(peerId.value);
        }
        resolve();
      });

      peer.value.on("connection", (conn) => {
        setupConnection(conn);
      });

      // 연결이 끊어졌을 때 다시 연결 유지 시도
      peer.value.on("disconnected", () => {
        console.log("Peer 연결이 끊어짐. 다시 연결 시도...");
        peer.value.reconnect();
      });

      peer.value.on("error", (err) => {
        console.error("Peer error:", err);
        reject(err);
      });
    } catch (error) {
      reject(error);
    }
  });
};

// 피어들 연결상태 3초마다 확인
// const checkPeerConnections = () => {
//   console.log(connectedPeers.value);
//   connectedPeers.value = connectedPeers.value.filter((peer) => {
//     if (!peer.connection.open) {
//       console.warn(`⚠️ 연결 끊김: ${peer.id}. 제거합니다.`);
//       return false; // 연결이 끊어진 피어는 제거
//     }
//     return true;
//   });

//   setTimeout(checkPeerConnections, 3000); // 3초마다 체크
// };


// 컴포넌트 마운트
onMounted(async () => {
  try {
    await initializePeer();

    // 일반 참여자인 경우
    if (gameStore.getBossId()) {
      connectToRoom(gameStore.getBossId());
      InviteLink.value = import.meta.env.VITE_MAIN_API_SERVER_URL + "?roomID=" + gameStore.getBossId();
    }
    // 방장인 경우
    else if (
      !gameStore.getBossId() ||
      decompressUUID(gameStore.getBossId()) == peerId.value
    ) {
      participants.value.push({
        id: peerId.value,
        name: userStore.userData.userNickname,
        image: userStore.userData.userProfile,
        score: 10
      });
      configurable.value = true;
      InviteLink.value =
        import.meta.env.VITE_MAIN_API_SERVER_URL +
        "?roomID=" +
        compressUUID(peerId.value);
    }
  } catch (error) {
    console.error("Peer initialization failed:", error);
  }

  // checkPeerConnections();
});

// // 퇴장 관련
// addEventListener("beforeunload", () => {
//   // connectedPeers 중 내가 아닌 peer들에게 연결 종료를 알림
//   connectedPeers.value.forEach((peer) => {
//     sendMessage(
//       "system",
//       { id: peerId.value, nickname: userStore.userData.userNickname },
//       peer.connection,
//     );
//   });
// });

// 퇴장 관련
addEventListener("beforeunload", () => {
  // connectedPeers 중 내가 아닌 peer들에게 연결 종료를 알림
  connectedPeers.value.forEach((peer) => {
    sendMessage(
      "system",
      { id: peerId.value, nickname: userStore.userData.userNickname },
      peer.connection
    );

    // 연결 종료 신호 보내기
    if (peer.connection.open) {
      peer.connection.close();  // 연결 종료
    }
  });

  // 자신도 연결 종료
  if (peer.value) {
    peer.value.destroy();  // 자신의 Peer 객체 종료
  }
});

// 방 설정 관련 부분
const onRoomConfiguration = (data) => {
  roomConfigs.value = data;
  connectedPeers.value.forEach((peer) => {
    sendMessage(
      "config",
      {
        turnTime: roomConfigs.value.currTurnTime,
        cardCount: roomConfigs.value.currCardCount,
        mode: roomConfigs.value.currMode,
        style: roomConfigs.value.currStyle,
      },
      peer.connection,
    );
  });
};

///////////////////////
// 게임 진행 관련 부분 //
// 게임 진행 관련 부분 //
// 게임 진행 관련 부분 //
// 게임 진행 관련 부분 //
///////////////////////
const gameStart = async (data) => {
  // 로딩 애니메이션 활성화
  emit("Loading", {value: true});
  
  // 게임 방 생성
  try {
    const response = await createGame({
      bossId: peerId.value,
      player: participants.value.map((p) => p.id),
      drawingStyle: roomConfigs.value.currMode,
    })
    gameID.value = response.data.data.gameId;
    storyCards.value = response.data.data.status.storyCards;
    endingCard.value = response.data.data.status.endingCard;
  } catch (error) {
    console.log(error);
    // return;
  }

  gameStarted.value = data.gameStarted;
  inGameOrder.value = data.order;

  
  connectedPeers.value.forEach((peer) => {
    sendMessage(
      "gameStart",
      {
        gameStarted: gameStarted.value,
        order: inGameOrder.value,
        gameId: gameID.value,
      },
      peer.connection,
    );
  });
  participants.value.forEach((p, i) => {
    if (p.id === peerId.value) {
      myTurn.value = inGameOrder.value.indexOf(i);
    }
  });
  setTimeout(async () => {
    await router.push("/game/play");
    // 로딩 애니메이션 비활성화
    emit("Loading", {value: false});
    
    showOverlay('start').then(() => {
      setTimeout(() => {
        showOverlay('whoTurn').then(() => {
          inProgress.value = true;
        });
      }, 1000);
    });
  }, 3000);
};

const startReceived = (data) => {
  return new Promise((resolve) => {
    gameStarted.value = data.gameStarted;
    inGameOrder.value = data.order;
    gameID.value = data.gameId;

    // 내 순서 몇번인지 저장
    participants.value.forEach((p, i) => {
      if (p.id === peerId.value) {
        myTurn.value = inGameOrder.value.indexOf(i);
      }
    });

    resolve();
  });
}

const showOverlay = (message) => {
  return new Promise((resolve) => {
    const overlay = document.querySelector(".overlay");
    if (message === 'start') {
      overlay.firstElementChild.src = startImage;
      overlay.lastElementChild.textContent = "당신의 차례는 " + (myTurn.value + 1) + "번 입니다.";
      overlay.lastElementChild.style.background = "#FF9D00";
    } else {
      if (participants.value[inGameOrder.value[currTurn.value]].id === peerId.value) {
        overlay.firstElementChild.src = myTurnImage;
        overlay.lastElementChild.textContent = "멋진 이야기를 적어주세요!";
        overlay.lastElementChild.style.background = "#FF83BB";
      } else {
        overlay.firstElementChild.src = currTurnImage;
        overlay.lastElementChild.textContent = participants.value[inGameOrder.value[currTurn.value]].name + "님의 차례";
        overlay.lastElementChild.style.background = "#00B7FF";
      }
    }
    overlay.classList.remove('scale-0');
    if (overlayTimeout.value) clearTimeout(overlayTimeout.value);
    overlayTimeout.value = setTimeout(() => {
      overlay.classList.add('scale-0');
      resolve();
    }, 2000);
  });
}

// 책 데이터 추가
const addBookContent = (newContent) => {
  if (bookContents.value[0].content === "") {
    bookContents.value[0].content = newContent.content;
  } else {
    bookContents.value.push(newContent);
  }
};


// 다음 순서 넘기기
const nextTurn = async (data) => {
  // 프롬프트 제출인 경우
  if (data?.prompt) {
    const isEnding = data.isEnding ? true : false;
    // 스토리 카드 제출인 경우
    if (!isEnding) {
      try {
        const filteredPrompt = await promptFiltering({
          userId: peerId.value,
          gameId: gameID.value,
          userPrompt: data.prompt,
        })

        usedCard.value.id = filteredPrompt.data.data;
        storyCards.value.forEach((card) => {
          if (card.id == filteredPrompt.data.data) {
            usedCard.value.keyword = card.keyword;
          }
        })
      } catch (error) {
        console.log(error);
        toast.errorToast(error.response.data.message);
        return;
      }
    }
    // 결말 카드 제출인 경우
    else {
      if (percentage.value < 35) {
        toast.errorToast("긴장감이 충분히 오르지 않았습니다!");
        return;
      }
      usedCard.value.keyword = data.prompt;
      usedCard.value.isEnding = isEnding;
    }

    // 연결된 피어들에게 프롬프트 제출
    connectedPeers.value.forEach((peer) => {
      if (peer.id !== peerId.value && peer.connection.open) {
        sendMessage(
          "sendPrompt",
          {
            prompt: data.prompt,
            usedCard: {
              id: usedCard.value.id,
              keyword: usedCard.value.keyword,
              isEnding: isEnding,
            },
          },
          peer.connection
        )
      }
    });

    setTimeout(async () => {
          if(isVoted.value) {
            isVoted.value = false;
          } else {
            await voteEnd({
              sender: userStore.userData.userNickname,
              selected: "up",
            });
            isVoted.value = false;
          }
        }, 12000);

    addBookContent({ content: data.prompt, image: null });

    // 투표 모달 띄우기
    inProgress.value = false;
    prompt.value = data.prompt;
    votings.value = [];
    // 해당 프롬프트로 이미지 생성 요청 (api)
    try {
      const responseImage = await createImage({
        gameId: gameID.value,
        userId: peerId.value,
        userPrompt: data.prompt,
        turn: totalTurn.value,
      });
      // 이미지가 들어왔다고 하면 이미지 사람들에게 전송하고, 책에 넣는 코드
      const imageBlob = URL.createObjectURL(responseImage.data);

      // webRTC의 데이터 채널은 Blob을 지원하지 않으므로 변환
      const arrayBuffer = await responseImage.data.arrayBuffer();
      
      // 사람들에게 이미지 전송
      connectedPeers.value.forEach((peer) => {
        if (peer.id !== peerId.value && peer.connection.open) {
          sendMessage(
            "sendImage",
            { imageBlob: arrayBuffer },
            peer.connection
          )
        }
      });
      
      // 나의 책에 이미지 넣기
      bookContents.value[bookContents.value.length - 1].image = imageBlob;
    } catch (error) {
      console.log(error);
    }
    // const imageBlob = testImage;
  }
  // 프롬프트 입력 시간초과로 턴 넘기는 경우
  else if (currTurn.value === myTurn.value) {
    // 타임아웃 점수 -1
    const currentPlayer = participants.value[inGameOrder.value[currTurn.value]];
    currentPlayer.score -= 1;

    // 턴 종료 트리거 송신하기
    currTurn.value = (currTurn.value + 1) % participants.value.length;
    totalTurn.value++;
    connectedPeers.value.forEach((peer) => {
      if (peer.id !== peerId.value && peer.connection.open) {
        sendMessage(
          "nextTurn",
          {
            currTurn: currTurn.value,
            isTimeout: true,
          },
          peer.connection
        )
      }
    });
    inProgress.value = false;
    await showOverlay('whoTurn');
    inProgress.value = true;
  }
};

// 결말카드 리롤 함수
const cardReroll = async () => {
  const response = await endingCardReroll({
    userId: peerId.value,
    gameId: gameID.value,
  });

  endingCard.value.content = response.data.data.content;
};

// 투표 종료
const voteEnd = async (data) => {
  prompt.value = "";
  votings.value.push({
    sender: data.sender,
    selected: data.selected,
  });
  // 이미지 들어올 때까지 대기

  const sendVoteResult = async () => {
  connectedPeers.value.forEach((peer) => {
    if (peer.id !== peerId.value && peer.connection.open) {
      sendMessage(
        "voteResult",
        {
          sender: data.sender,
          selected: data.selected,
        },
        peer.connection
      )
    }
  });

  isVoted.value = true;

  if (votings.value.length == participants.value.length) {
    let upCount = 0;
    let downCount = 0;
    votings.value.forEach((vote) => {
      if (vote.selected == 'up') upCount++;
      else downCount++;
    });

    if (currTurn.value === myTurn.value) {
      let isAccepted;
      if (upCount < downCount) {
        // 이미지 버리는 api
        isAccepted = false;

        // 내 이미지 버리기
        if (bookContents.value.length === 1) {
          bookContents.value = [{ content: "", image: null }];
        } else {
          bookContents.value = bookContents.value.slice(0, -1);
        }
        // 현재 턴 사람 점수 -1
        const currentPlayer = participants.value[inGameOrder.value[currTurn.value]];
        currentPlayer.score -= 1;
        // 턴 종료 트리거 송신하기
        currTurn.value = (currTurn.value + 1) % participants.value.length;
        totalTurn.value++;
        connectedPeers.value.forEach((peer) => {
          if (peer.id !== peerId.value && peer.connection.open) {
            sendMessage(
              "nextTurn",
              {
                currTurn: currTurn.value,
                imageDelete: true,
              },
              peer.connection
            )
          }
        });
        // inProgress.value = false;
        await showOverlay('whoTurn');
        inProgress.value = true;
      }
      else {
        isElected.value = true;
        isAccepted = true;

        // 투표 가결 시 점수 +2
        const currentPlayer = participants.value[inGameOrder.value[currTurn.value]];
        if (usedCard.value.isEnding) {
          currentPlayer.score += 5;
        } else {
          currentPlayer.score += 2;
        }

        // 턴 종료 트리거 송신하기
        currTurn.value = (currTurn.value + 1) % participants.value.length;
        // condition에서 다음 턴 or 게임 종료
        connectedPeers.value.forEach((peer) => {
          if (peer.id !== peerId.value && peer.connection.open) {
            if (usedCard.value.isEnding) {
              // 게임 종료 송신
              gameStarted.value = false;
              sendMessage("gameEnd",{}, peer.connection);
              // 랭킹 페이지 이동
              gameEnd(true);
              // router.push('/game/rank');
            } else {
              sendMessage(
                "nextTurn",
                {
                  currTurn: currTurn.value,
                  imageDelete: false,
                },
                peer.connection
              )
            }
          }
        });
        // inProgress.value = false;
        await showOverlay('whoTurn');
        inProgress.value = true;
      }
      // 투표 결과 전송 api
      try {
          const response = await voteResultSend({
            gameId: gameID.value,
            userId: peerId.value,
            isAccepted: isAccepted,
            cardId: usedCard.value.id,
          });
          if (response.status === 200) {
            // 이미지 쓰레기통에 넣기
          }
        } catch (error) {
          if (error.response.status === 400) {
            storyCards.value.forEach((card, index) => {
              if (card.id === usedCard.value.id) {
                storyCards.value.splice(index, 1);
              }
            });
          }
        }
    } else {
      if (upCount < downCount) {
        // 현재 턴 사람 점수 -1
        const currentPlayer = participants.value[inGameOrder.value[currTurn.value]];
        currentPlayer.score -= 1;
      } else {
        isElected.value = true;
        // 투표 가결 시 점수 +2
        const currentPlayer = participants.value[inGameOrder.value[currTurn.value]];
        if (usedCard.value.isEnding) {
          currentPlayer.score += 5;
        } else {
          currentPlayer.score += 2;
        }
      }
    }
  }
}
// if (currTurn.value === myTurn.value) {
// const lastContent = bookContents.value[bookContents.value.length - 1];

// watch(
//   () => lastContent.image,
//   (newImage) => {
//     if (newImage !== null) {
//       sendVoteResult();
//     }
//   },
//   { immediate: true }
// );
// } else {
  sendVoteResult();
// }
};

const gameEnd = async (status) => {
  // 게임 시작 상태 초기화
  gameStarted.value = false;
  // 메세지 초기화
  // receivedMessages.value = [];
  // 턴 초기화
  currTurn.value = -1;
  totalTurn.value = 0;
  
  // 비정상 종료인 경우 (긴장감 100 초과)
  if (!status) {
    // 책 비우기
    // 방장인 경우 게임실패 송신
    if (participants.value[0].id == peerId.value) {
      // 비정상 종료 api 들어가야함
      const response = await deleteGame({
        gameId: gameID.value,
        isForceStopped: true
      })
    }
    // 전체 실패 쇼 오버레이
    isForceStopped.value = "fail";
  } else {
    // 정상 종료인 경우
    if (participants.value[0].id == peerId.value) {
      // 비정상 종료 api 들어가야함
      const response = await deleteGame({
        gameId: gameID.value,
        isForceStopped: false
      })
    }
    // 우승자 쇼 오버레이
    isForceStopped.value = "champ";
  }
};

const goLobby = () => {
  router.push("/game/lobby");
};

// 긴장감이 100 이상 진행 된 경우 전체 탈락
watch(
  () => percentage.value,
  (percent) => {
    if (percent > 100) {
      gameEnd(false);
    }
  }
)
</script>
<style>
/* Enter 애니메이션 (슬라이드 없이 나타남) */
.fade-enter-active,
.fade-leave-active {
  transition: opacity 0.3s ease-in-out;
  /* opacity로 부드럽게 나타남 */
}

.fade-enter-from,
.fade-leave-to {
  opacity: 0;
  /* 컴포넌트가 처음에는 안 보이게 설정 */
}

.overlay {
  transition: all 1s ease-in-out;
}
</style><|MERGE_RESOLUTION|>--- conflicted
+++ resolved
@@ -91,7 +91,6 @@
 });
 // 투표 결과 표시
 const votings = ref([]);
-<<<<<<< HEAD
 // 프롬프트 선출 여부
 const isElected = ref(false);
 
@@ -106,10 +105,8 @@
 // 로딩 표시
 const emit = defineEmits(["Loading"]);
 
-=======
 // 투표 결과를 보냈는 지 여부
 const isVoted = ref(false);
->>>>>>> 05027190
 // 게임 종료 애니메이션
 watch(isForceStopped, (newValue) => {
   if (newValue !== null) {
