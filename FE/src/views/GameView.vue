--- conflicted
+++ resolved
@@ -672,7 +672,6 @@
       );
     });
 
-<<<<<<< HEAD
     // conn.on("data", (data) => {
     //   if (data.type != "heartbeat" && data.type != "heartbeat_back") {
     //     console.log("수신데이터", data);
@@ -696,31 +695,6 @@
     //     participants.value.push(newParticipant);
     //   }
     // });
-=======
-    conn.on("data", (data) => {
-      if(data.type != "heartbeat" && data.type != "heartbeat_back") {
-        console.log("수신데이터", data);
-      }
-      if (data.type === "currentParticipants") {
-        handleExistingParticipants(data.participants);
-        roomConfigs.value = data.roomConfigs;
-      } else if (data.type === "newParticipantJoined") {
-        participants.value.push(data.data);
-      }
-
-      const newParticipant = {
-        id: peerId.value,
-        name: userStore.userData.userNickname,
-        image: userStore.userData.userProfile,
-        score: 10,
-      };
-
-      // 중복 확인 후 추가
-      if (!participants.value.some((p) => p.id === newParticipant.id)) {
-        participants.value.push(newParticipant);
-      }
-    });
->>>>>>> fae47ad2
 
     // 재시도 횟수를 추적할 객체 생성
     let retries = 0;
@@ -1097,10 +1071,7 @@
         if (peer.id !== peerId.value && peer.connection.open) {
           sendMessage(
             "sendImage",
-<<<<<<< HEAD
             // { imageBlob: arrayBuffer },
-=======
->>>>>>> fae47ad2
             { imageBlob: "arrayBuffer" },
             peer.connection
           )
