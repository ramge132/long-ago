<template>
  <div class="w-full h-full rounded-lg">
    <RouterView v-slot="{ Component }">
      <Transition name="fade" mode="out-in">
        <component :is="Component" :configurable="configurable" :connectedPeers="connectedPeers"
          v-model:roomConfigs="roomConfigs" :participants="participants" :receivedMessages="receivedMessages"
          :InviteLink="InviteLink" :gameStarted="gameStarted" :inGameOrder="inGameOrder" :currTurn="currTurn"
<<<<<<< HEAD
          :myTurn="myTurn" :peerId="peerId" :inProgress="inProgress" :bookContents="bookContents"
          :storyCards="storyCards" :endingCard="endingCard" :prompt="prompt" :votings="votings" :percentage="percentage"
          :usedCard="usedCard" @on-room-configuration="onRoomConfiguration" @broadcast-message="broadcastMessage"
          @game-start="gameStart" @game-exit="gameStarted = false" @next-turn="nextTurn" @card-reroll="cardReroll"
          @vote-end="voteEnd" />
=======
          :myTurn="myTurn" :peerId="peerId" :inProgress="inProgress" :bookContents="bookContents" :isElected="isElected"
          :storyCards="storyCards" :endingCard="endingCard" :prompt="prompt" :votings="votings" :percentage="percentage"
          :usedCard="usedCard" :isForceStopped="isForceStopped" :isVoted="isVoted" @on-room-configuration="onRoomConfiguration"
          @broadcast-message="broadcastMessage" @game-start="gameStart" @game-exit="gameStarted = false" @next-turn="nextTurn"
          @card-reroll="cardReroll" @vote-end="voteEnd" @go-lobby="goLobby" />
>>>>>>> 2f6bab3a
      </Transition>
    </RouterView>
    <div
      class="overlay absolute top-1/2 left-1/2 -translate-x-1/2 -translate-y-1/2 flex flex-col justify-center items-center scale-0">
      <img :src="currTurnImage" alt="">
      <div class="rounded-md px-3 py-1 bg-blue-400 text-xl"></div>
    </div>
  </div>
</template>

<script setup>
import { ref, computed, onMounted, watch } from "vue";
import { useRoute, useRouter } from "vue-router";
import Peer from "peerjs";
import { useUserStore } from "@/stores/auth";
import { useGameStore } from "@/stores/game";
import { myTurnImage, currTurnImage, startImage } from "@/assets";
import { createGame, enterGame, deleteGame, endingCardReroll, promptFiltering, createImage, voteResultSend } from "@/apis/game";
import toast from "@/functions/toast";
import testImage from "@/assets/test.png";

const userStore = useUserStore();
const gameStore = useGameStore();
const route = useRoute();
const router = useRouter();
// 내 피어 객체
const peer = ref(null);
const peerId = ref("");
// 인코딩 된 방장 고유 ID
const compressedId = ref("");
// 나 포함 연결된 피어 객체들
const connectedPeers = ref([]);
// 채팅 메세지
const receivedMessages = ref([]);
// 현재 연결 된 참가자
// const participants = ref([{name: "홍석진_12345", image: "/src/assets/images/profiles/default.jpg", score: 15}, {name: "홍석진_67891", image: "/src/assets/images/profiles/default.jpg", score: 15}]);
const participants = ref([]);
// 게임 설정
const configurable = ref(false);
const roomConfigs = ref({
  currTurnTime: 30,
  currMode: 1,
});
// 최대 참가자
const maxParticipants = 6;
// 초대 링크
const InviteLink = ref("");
// 게임 시작 여부
const gameStarted = ref(false);
// 게임 정상 종료 : "champ" 비정상 종료 : "fail" 디폴트 : null
const isForceStopped = ref(null);
// 게임 방 ID
const gameID = ref("");
// 게임 진행 순서 참가자 인덱스 배열
const inGameOrder = ref([]);
// 현재 턴 인덱스
const currTurn = ref(0);
// 누적 턴
const totalTurn = ref(1);
// 나의 턴 순서
const myTurn = ref(null);
const inProgress = ref(false);
// 내가 가지고있는 스토리카드
const storyCards = ref([]);
// 내가 가지고있는 엔딩카드
const endingCard = ref({});
// 턴 오버레이 애니메이션 지연
const overlayTimeout = ref(null);
// 책 리스트
const bookContents = ref([
  { content: "", image: null }
]);
// 내 턴에 작성한 이야기
const prompt = ref("");
// 이번 턴에 사용된 카드
const usedCard = ref({
  id: 0,
  keyword: "",
  isEnding: false
});
// 투표 결과 표시
const votings = ref([]);
// 프롬프트 선출 여부
const isElected = ref(false);

watch(isElected, (newValue) => {
  if (newValue === true) {
    setTimeout(() => {
      isElected.value = false;
    }, 1000);
  }
})

// 로딩 표시
const emit = defineEmits(["startLoading"]);

// 투표 결과를 보냈는 지 여부
const isVoted = ref(false);
// 게임 종료 애니메이션
watch(isForceStopped, (newValue) => {
  if (newValue !== null) {
    setTimeout(() => {
      isForceStopped.value = null;
    }, 6000);
  }
});

// 긴장감 퍼센트
const percentage = computed(() => {
  if (bookContents.value.length == 1 && bookContents.value[0].content == "") {
    return 0
  } else {
    return Math.round((bookContents.value.length / (participants.value.length * 3)) * 100)
  }
});

// UUID 압축/해제 함수
function compressUUID(uuidStr) {
  const cleanUUID = uuidStr.replace(/-/g, "");
  const bytes = new Uint8Array(16);
  for (let i = 0; i < 16; i++) {
    bytes[i] = parseInt(cleanUUID.substr(i * 2, 2), 16);
  }
  const base64 = btoa(String.fromCharCode.apply(null, bytes));
  return base64.replace(/\+/g, "-").replace(/\//g, "_").replace(/=/g, "");
}

function decompressUUID(compressedStr) {
  let base64 = compressedStr.replace(/-/g, "+").replace(/_/g, "/");
  while (base64.length % 4) base64 += "=";
  const binary = atob(base64);
  const hex = Array.from(binary)
    .map((ch) => ch.charCodeAt(0).toString(16).padStart(2, "0"))
    .join("");
  return `${hex.slice(0, 8)}-${hex.slice(8, 12)}-${hex.slice(12, 16)}-${hex.slice(16, 20)}-${hex.slice(20)}`;
}

// 메시지 송신 함수
const sendMessage = (type, payload, conn) => {
  if (conn && conn.open) {
    conn.send({ type, ...payload });
  }
};

// 브로드캐스트 메시지
const broadcastMessage = (data) => {
  connectedPeers.value.forEach((peer) => {
    sendMessage(
      "message",
      {
        message: data.message,
        sender: data.sender,
        form: data.form,
      },
      peer.connection,
    );
  });

  // 자신의 메시지도 표시
  receivedMessages.value.push({
    message: data.message,
    sender: data.sender,
    form: data.form,
  });
};

// 새로운 연결 설정
const setupConnection = (conn) => {
  // ICE 연결 상태 모니터링
  const peerConnection = conn.peerConnection;
  if (peerConnection) {
    peerConnection.oniceconnectionstatechange = () => {
      const state = peerConnection.iceConnectionState;
      console.log(`ICE 연결 상태: ${state}`);
      
      if (state === 'failed' || state === 'disconnected') {
        console.warn(`피어 ${conn.peer}와의 ICE 연결 실패`);
        handleReconnection(conn.peer);
      }
    };
  }

  // 하트비트 시작
  let heartbeatInterval = setInterval(() => {
    if (conn.open) {
      sendMessage("heartbeat", { timestamp: Date.now() }, conn);
    } else {
      clearInterval(heartbeatInterval);
    }
  }, 5000);

  
  if (participants.value.length >= maxParticipants) {
    conn.close();
    return;
  }

  conn.on("data", async (data) => {
    switch (data.type) {
      case "newParticipant":
        // 현재 참가자 목록 전송
        sendMessage(
          "currentParticipants",
          {
            participants: participants.value,
            roomConfigs: roomConfigs.value,
          },
          conn,
        );

        // 새 참가자 정보를 다른 참가자들에게 전파
        broadcastNewParticipant(data.data);

        // 참가자 목록에 추가
        if (!participants.value.some((p) => p.id === data.data.id)) {
          participants.value.push(data.data);
        }
        break;

      case "message":
        receivedMessages.value.push({
          sender: data.sender,
          message: data.message,
          form: data.form,
        });
        break;

      case "system":
        let removedOrder = -1;
        let removedIndex = -1;
        inGameOrder.value = inGameOrder.value.filter(
          (order, index) => {
            if (participants.value[order].id === data.id) {
              removedOrder = order;
              removedIndex = index;
            }
            return participants.value[order].id !== data.id;
          }
        );
        // participants 중 id가 data.id와 같은 값 삭제
        participants.value = participants.value.filter(
          (participant) => participant.id !== data.id,
        );

        inGameOrder.value.forEach((order, index) => {
          if (order > removedOrder) inGameOrder.value[index] -= 1;
        });
        participants.value.forEach((p, i) => {
          if (p.id === peerId.value) {
            myTurn.value = inGameOrder.value.indexOf(i);
          }
        });
        const currTurnExited = currTurn.value === removedIndex;
        currTurn.value %= participants.value.length;
<<<<<<< HEAD
        if (currTurnExited) {
=======
        if (currTurnExited && gameStarted.value) {
>>>>>>> 2f6bab3a
          inProgress.value = false;
          await showOverlay('whoTurn');
          inProgress.value = true;
        }

        const newBossId = compressUUID(participants.value[0].id);

        gameStore.setBossId(newBossId);

        // 초대 링크 초기화
        InviteLink.value =
          import.meta.env.VITE_MAIN_API_SERVER_URL + "?roomID=" + newBossId;
        receivedMessages.value.push({
          sender: "시스템",
          message: `${data.nickname}님이 나가셨습니다.`,
        });

        // 내가 다음 방장인 경우
        if (participants.value[0].id == peerId.value) {
          configurable.value = true;
        }
        break;


      case "config":
        roomConfigs.value = {
          currTurnTime: data.turnTime,
          currCardCount: data.cardCount,
          currMode: data.mode,
          currStyle: data.style,
        };
        break;

      case "gameStart":
        // 로딩 애니메이션 활성화
        emit("startLoading", {value: true});

        startReceived(data).then(async () => {
          // 내 카드 받기
          const response = await enterGame({
            userId: peerId.value,
            gameId: gameID.value,
          });

          storyCards.value = response.data.data.storyCards;
          endingCard.value = response.data.data.endingCard;

          setTimeout(async () => {
            await router.push("/game/play");
            // 로딩 애니메이션 비활성화
            emit("startLoading", {value: false});
            
            showOverlay('start').then(() => {
              setTimeout(() => {
                showOverlay('whoTurn').then(() => {
                  inProgress.value = true;
                });
              }, 1000);
            });
          }, 3000);
        });
        break;

      case "nextTurn":
        if (data.imageDelete === true) {
          if (bookContents.value.length === 1) {
            bookContents.value = [{ content: "", image: null }];
          } else {
            bookContents.value = bookContents.value.slice(0, -1);
          }
        }
        if (data.isTimeout) {
          // 타임아웃 점수 -1
          const currentPlayer = participants.value[inGameOrder.value[currTurn.value]];
          currentPlayer.score -= 1;
        }
        inProgress.value = false;
        currTurn.value = data.currTurn;
        await showOverlay('whoTurn');
        inProgress.value = true;
        break;

      case "newParticipantJoined":
        const isExisting = participants.value.some(
          (existing) => existing.id === data.data.id,
        );

        // 존재하지 않는 참가자만 추가
        if (!isExisting) {
          participants.value.push(data.data);
        } else {
          console.log("이미 존재하는 참가자:", data.data);
        }
        break;

      case "sendPrompt":
        usedCard.value = data.usedCard;
        prompt.value = data.prompt;
        inProgress.value = false;
        addBookContent({ content: data.prompt, image: null });
        votings.value = [];
        setTimeout(async () => {
          if(isVoted.value) {
            isVoted.value = false;
          } else {
            await voteEnd({
              sender: userStore.userData.userNickname,
              selected: "up",
            });
            isVoted.value = false;
          }
        }, 12000);
        break;

      case "sendImage":
<<<<<<< HEAD
        const imageBlob = URL.createObjectURL(data.imageBlob);
=======
        const receivedArrayBuffer = data.imageBlob;
        const receivedBlob = new Blob([receivedArrayBuffer]);
        const imageBlob = URL.createObjectURL(receivedBlob);
>>>>>>> 2f6bab3a
        bookContents.value[bookContents.value.length - 1].image = imageBlob;
        break;

      case "voteResult":
        votings.value.push({
          sender: data.sender,
          selected: data.selected
        });

        if (votings.value.length == participants.value.length) {
          let upCount = 0;
          let downCount = 0;
          votings.value.forEach((vote) => {
            if (vote.selected == 'up') upCount++;
            else downCount++;
          });

          if (currTurn.value === myTurn.value) {
<<<<<<< HEAD
=======
            let isAccepted;
>>>>>>> 2f6bab3a
            if (upCount < downCount) {
              isAccepted = false;
              // 이미지 버리는 api
              // 내 이미지 버리기
              if (bookContents.value.length === 1) {
                bookContents.value = [{ content: "", image: null }];
              } else {
                bookContents.value = bookContents.value.slice(0, -1);
              }
              // 현재 턴 사람 점수 -1
              const currentPlayer = participants.value[inGameOrder.value[currTurn.value]];
              currentPlayer.score -= 1;
              // 턴 종료 트리거 송신하기
              currTurn.value = (currTurn.value + 1) % participants.value.length;
              totalTurn.value++;
              connectedPeers.value.forEach((peer) => {
                if (peer.id !== peerId.value && peer.connection.open) {
                  sendMessage(
                    "nextTurn",
                    {
                      currTurn: currTurn.value,
                      imageDelete: true,
                    },
                    peer.connection
                  )
                }
              });
              // inProgress.value = false;
              await showOverlay('whoTurn');
              inProgress.value = true;
            } else {
              isElected.value = true;
              isAccepted = true;
              // 투표 가결 시 점수 +2
              const currentPlayer = participants.value[inGameOrder.value[currTurn.value]];
              if (usedCard.value.isEnding) {
                currentPlayer.score += 5;
              } else {
                currentPlayer.score += 2;
              }

              // 턴 종료 트리거 송신하기
              currTurn.value = (currTurn.value + 1) % participants.value.length;
              // condition에서 다음 턴 or 게임 종료
              connectedPeers.value.forEach(async (peer) => {
                if (peer.id !== peerId.value && peer.connection.open) {
                  if (usedCard.value.isEnding) {
                    // 게임 종료 송신
<<<<<<< HEAD
                    sendMessage("gameEnd", {}, peer.connection);
                    // 수정 중 //
                    router.push('/game/rank');
=======
                    gameStarted.value = false;
                    sendMessage("gameEnd", {}, peer.connection);
                    // 랭킹 페이지 이동
                    gameEnd(true);
                    // router.push('/game/rank');
>>>>>>> 2f6bab3a
                  } else {
                    sendMessage(
                      "nextTurn",
                      {
                        currTurn: currTurn.value,
                        imageDelete: false,
                      },
                      peer.connection
                    )
                    // inProgress.value = false;
                    await showOverlay('whoTurn');
                    inProgress.value = true;
                  }
                }
              });
            }
            // 투표 결과 전송 api
      try {
          const response = await voteResultSend({
            gameId: gameID.value,
            userId: peerId.value,
            isAccepted: isAccepted,
            cardId: usedCard.value.id,
          });
          if (response.status === 200) {
            // 이미지 쓰레기통에 넣기
          }
        } catch (error) {
          if (error.response.status === 400) {
            storyCards.value.forEach((card, index) => {
              if (card.id === usedCard.value.id) {
                storyCards.value.splice(index, 1);
              }
            });
          }
        }
          } else {
            if (upCount < downCount) {
              // 현재 턴 사람 점수 -1
              const currentPlayer = participants.value[inGameOrder.value[currTurn.value]];
              currentPlayer.score -= 1;
            } else {
              isElected.value = true;
              // 투표 가결 시 점수 +2
              const currentPlayer = participants.value[inGameOrder.value[currTurn.value]];
              if (usedCard.value.isEnding) {
                currentPlayer.score += 5;
              } else {
                currentPlayer.score += 2;
              }
            }
          }
        }
        break;

      case "gameEnd":
        gameStarted.value = false;
        gameEnd(true);
        // router.push("/game/rank");
        break;

      case "heartbeat":
        sendMessage("heartbeat_back", { timestamp: data.timestamp }, conn);
        break;

      case "heartbeat_back":
        conn.lastHeartbeat = Date.now();
        break;
    }
  });

  // 연결 종료 처리
  conn.on("close", () => {
    connectedPeers.value = connectedPeers.value.filter(
      (p) => p.id !== conn.peer,
    );
    participants.value = participants.value.filter((p) => p.id !== conn.peer);

    clearInterval(heartbeatInterval);

    
    console.warn(`⚠️ ${conn.peer} 연결 종료됨. 재연결 시도 중...`);
    setTimeout(() => {
      connectToRoom(conn.peer);
    }, 3000);

  });

  connectedPeers.value.push({
    id: conn.peer,
    connection: conn,
  });
};

// 기존 참가자들과 연결
const handleExistingParticipants = (existingParticipants) => { 
  const MAX_RETRIES = 5; // 최대 재시도 횟수
  const RETRY_DELAY = 2000; // 재시도 간격 (ms)

  // 참가자 목록 업데이트
  existingParticipants.forEach((newParticipant) => {
    // 이미 존재하는 참가자인지 확인
    const isExisting = participants.value.some(
      (existing) => existing.id === newParticipant.id,
    );

    // 존재하지 않는 참가자만 추가
    if (!isExisting) {
      participants.value.push(newParticipant);
    } else {
      console.log("이미 존재하는 참가자:", newParticipant);
    }
  });

  // 각 참가자와 연결
  existingParticipants.forEach((participant) => {
    if (
      participant.id !== peerId.value &&
      !connectedPeers.value.some((p) => p.id === participant.id)
    ) {
      // 재시도 횟수를 추적할 객체 생성
      let retries = 0;

      const tryConnecting = () => {
        const conn = peer.value.connect(participant.id);

        conn.on("open", () => {
          setupConnection(conn);
        });

        // 연결이 실패했을 때 재시도
        conn.on("error", (error) => {
          console.error(participant.id, "와 연결 오류:", error);

          if (retries < MAX_RETRIES) {
            retries++; // 재시도 횟수 증가
            console.log(`${participant.id} 연결 재시도 중... (${retries}/${MAX_RETRIES})`);

            // 일정 시간 후 재시도
            setTimeout(() => {
              console.log(`재시도 ${retries}번째: ${participant.id}`);
              tryConnecting(); // 재시도 호출
            }, RETRY_DELAY);
          } else {
            toast.errorToast(`${participant.id}와 연결에 실패했습니다. 최대 재시도 횟수 초과`);
            console.error(`${participant.id}와 연결에 실패했습니다. 최대 재시도 횟수를 초과하였습니다.`);
          }
        });
      };

      // 처음 연결 시도
      tryConnecting();
    }
  });
};

// 방 참가
const connectToRoom = async (roomID) => {
  const bossID = decompressUUID(roomID);
  console.log("connectToRoom", peer.value);
  const conn = peer.value.connect(bossID);

  const MAX_RETRIES = 5; // 최대 재시도 횟수
  const RETRY_DELAY = 2000; // 재시도 간격 (ms) 

  const attemptConnection = () => {
    console.log("연결 시도", conn.peer);
    conn.on("open", () => {
      setupConnection(conn);
      sendMessage(
        "newParticipant",
        {
          data: {
            id: peerId.value,
            name: userStore.userData.userNickname,
            image: userStore.userData.userProfile,
            score: 10
          },
        },
        conn,
      );
    });

    conn.on("data", (data) => {
      console.log("수신데이터", data);
      if (data.type === "currentParticipants") {
        handleExistingParticipants(data.participants);
        roomConfigs.value = data.roomConfigs;
      } else if (data.type === "newParticipantJoined") {
        participants.value.push(data.data);
      }

      const newParticipant = {
        id: peerId.value,
        name: userStore.userData.userNickname,
        image: userStore.userData.userProfile,
        score: 10,
      };

      // 중복 확인 후 추가
      if (!participants.value.some((p) => p.id === newParticipant.id)) {
        participants.value.push(newParticipant);
      }
    });

    // 재시도 횟수를 추적할 객체 생성
    let retries = 0;

    // 연결이 실패했을 때 재시도
    conn.on("error", (error) => {
      console.error("연결 오류:", error);

      if (retries < MAX_RETRIES) {
        console.log(`재시도 중... (${retries + 1}/${MAX_RETRIES})`);
        setTimeout(() => attemptConnection(retries + 1), RETRY_DELAY); // 일정 시간 후 재시도
      } else {
        toast.errorToast("최대 재시도 횟수를 초과했습니다. 연결에 실패했습니다.");
        console.error("최대 재시도 횟수를 초과하여 연결에 실패했습니다.");
        throw error;
      }
    })
  };

  try {
    attemptConnection();
  } catch (error) {
    console.error("연결 오류:", error);
    toast.errorToast("연결 오류가 발생했습니다. 다시 시도해주세요.");
    throw error;
  }
};

// 새 참가자 정보 브로드캐스트
const broadcastNewParticipant = (newParticipant) => {
  connectedPeers.value.forEach((peer) => {
    if (peer.id !== newParticipant.id && peer.connection.open) {
      sendMessage(
        "newParticipantJoined",
        { data: newParticipant },
        peer.connection,
      );
    }
  });
};

// Peer 초기화
const initializePeer = () => {
  return new Promise((resolve, reject) => {
    try {
      peer.value = new Peer({
        config: {
          iceServers: [
            // { urls: "stun:stun.l.google.com:19302" }, // 예제 STUN 서버
            {
              urls: "turn:i12b101.p.ssafy.io:3478",   // 턴서버 제작완료하면 바꿔야함
              username: import.meta.env.VITE_TURN_ID,              // docker 환경변수 참고
              credential: import.meta.env.VITE_TURN_PW,         // docker 환경변수 참고
            }
          ]
        }
      });

      peer.value.on("open", (id) => {
        peerId.value = id;
        if (peerId.value === decompressUUID(compressUUID(peerId.value))) {
          compressedId.value = compressUUID(peerId.value);
        }
        resolve();
      });

      peer.value.on("connection", (conn) => {
        setupConnection(conn);
      });

      // 연결이 끊어졌을 때 다시 연결 유지 시도
      peer.value.on("disconnected", () => {
        console.log("Peer 연결이 끊어짐. 다시 연결 시도...");
        peer.value.reconnect();
      });

      peer.value.on("error", (err) => {
        console.error("Peer error:", err);
        reject(err);
      });
    } catch (error) {
      reject(error);
    }
  });
};

// 피어들 연결상태 3초마다 확인
// const checkPeerConnections = () => {
//   console.log(connectedPeers.value);
//   connectedPeers.value = connectedPeers.value.filter((peer) => {
//     if (!peer.connection.open) {
//       console.warn(`⚠️ 연결 끊김: ${peer.id}. 제거합니다.`);
//       return false; // 연결이 끊어진 피어는 제거
//     }
//     return true;
//   });

//   setTimeout(checkPeerConnections, 3000); // 3초마다 체크
// };


// 컴포넌트 마운트
onMounted(async () => {
  try {
    await initializePeer();

    // 일반 참여자인 경우
    if (gameStore.getBossId()) {
      connectToRoom(gameStore.getBossId());
      InviteLink.value = import.meta.env.VITE_MAIN_API_SERVER_URL + "?roomID=" + gameStore.getBossId();
    }
    // 방장인 경우
    else if (
      !gameStore.getBossId() ||
      decompressUUID(gameStore.getBossId()) == peerId.value
    ) {
      participants.value.push({
        id: peerId.value,
        name: userStore.userData.userNickname,
        image: userStore.userData.userProfile,
        score: 10
      });
      configurable.value = true;
      InviteLink.value =
        import.meta.env.VITE_MAIN_API_SERVER_URL +
        "?roomID=" +
        compressUUID(peerId.value);
    }
  } catch (error) {
    console.error("Peer initialization failed:", error);
  }

  // checkPeerConnections();
});

// // 퇴장 관련
// addEventListener("beforeunload", () => {
//   // connectedPeers 중 내가 아닌 peer들에게 연결 종료를 알림
//   connectedPeers.value.forEach((peer) => {
//     sendMessage(
//       "system",
//       { id: peerId.value, nickname: userStore.userData.userNickname },
//       peer.connection,
//     );
//   });
// });

// 퇴장 관련
addEventListener("beforeunload", () => {
  // connectedPeers 중 내가 아닌 peer들에게 연결 종료를 알림
  connectedPeers.value.forEach((peer) => {
    sendMessage(
      "system",
      { id: peerId.value, nickname: userStore.userData.userNickname },
      peer.connection
    );

    // 연결 종료 신호 보내기
    if (peer.connection.open) {
      peer.connection.close();  // 연결 종료
    }
  });

  // 자신도 연결 종료
  if (peer.value) {
    peer.value.destroy();  // 자신의 Peer 객체 종료
  }
});

// 방 설정 관련 부분
const onRoomConfiguration = (data) => {
  roomConfigs.value = data;
  connectedPeers.value.forEach((peer) => {
    sendMessage(
      "config",
      {
        turnTime: roomConfigs.value.currTurnTime,
        cardCount: roomConfigs.value.currCardCount,
        mode: roomConfigs.value.currMode,
        style: roomConfigs.value.currStyle,
      },
      peer.connection,
    );
  });
};

///////////////////////
// 게임 진행 관련 부분 //
// 게임 진행 관련 부분 //
// 게임 진행 관련 부분 //
// 게임 진행 관련 부분 //
///////////////////////
const gameStart = async (data) => {
  // 로딩 애니메이션 활성화
  emit("startLoading", {value: true});
  
  // 게임 방 생성
  try {
    const response = await createGame({
      bossId: peerId.value,
      player: participants.value.map((p) => p.id),
      drawingStyle: roomConfigs.value.currMode,
    })
    gameID.value = response.data.data.gameId;
    storyCards.value = response.data.data.status.storyCards;
    endingCard.value = response.data.data.status.endingCard;
  } catch (error) {
    console.log(error);
    // return;
  }

  gameStarted.value = data.gameStarted;
  inGameOrder.value = data.order;

  
  connectedPeers.value.forEach((peer) => {
    sendMessage(
      "gameStart",
      {
        gameStarted: gameStarted.value,
        order: inGameOrder.value,
        gameId: gameID.value,
      },
      peer.connection,
    );
  });
  participants.value.forEach((p, i) => {
    if (p.id === peerId.value) {
      myTurn.value = inGameOrder.value.indexOf(i);
    }
  });
  setTimeout(async () => {
    await router.push("/game/play");
    // 로딩 애니메이션 비활성화
    emit("startLoading", {value: false});
    
    showOverlay('start').then(() => {
      setTimeout(() => {
        showOverlay('whoTurn').then(() => {
          inProgress.value = true;
        });
      }, 1000);
    });
  }, 3000);
};

const startReceived = (data) => {
  return new Promise((resolve) => {
    gameStarted.value = data.gameStarted;
    inGameOrder.value = data.order;
    gameID.value = data.gameId;

    // 내 순서 몇번인지 저장
    participants.value.forEach((p, i) => {
      if (p.id === peerId.value) {
        myTurn.value = inGameOrder.value.indexOf(i);
      }
    });

    resolve();
  });
}

const showOverlay = (message) => {
  return new Promise((resolve) => {
    const overlay = document.querySelector(".overlay");
    if (message === 'start') {
      overlay.firstElementChild.src = startImage;
      overlay.lastElementChild.textContent = "당신의 차례는 " + (myTurn.value + 1) + "번 입니다.";
      overlay.lastElementChild.style.background = "#FF9D00";
    } else {
      if (participants.value[inGameOrder.value[currTurn.value]].id === peerId.value) {
        overlay.firstElementChild.src = myTurnImage;
        overlay.lastElementChild.textContent = "멋진 이야기를 적어주세요!";
        overlay.lastElementChild.style.background = "#FF83BB";
      } else {
        overlay.firstElementChild.src = currTurnImage;
        overlay.lastElementChild.textContent = participants.value[inGameOrder.value[currTurn.value]].name + "님의 차례";
        overlay.lastElementChild.style.background = "#00B7FF";
      }
    }
    overlay.classList.remove('scale-0');
    if (overlayTimeout.value) clearTimeout(overlayTimeout.value);
    overlayTimeout.value = setTimeout(() => {
      overlay.classList.add('scale-0');
      resolve();
    }, 2000);
  });
}

// 책 데이터 추가
const addBookContent = (newContent) => {
  if (bookContents.value[0].content === "") {
    bookContents.value[0].content = newContent.content;
  } else {
    bookContents.value.push(newContent);
  }
};


// 다음 순서 넘기기
const nextTurn = async (data) => {
  // 프롬프트 제출인 경우
  if (data?.prompt) {
    const isEnding = data.isEnding ? true : false;
    // 스토리 카드 제출인 경우
    if (!isEnding) {
      try {
        const filteredPrompt = await promptFiltering({
          userId: peerId.value,
          gameId: gameID.value,
          userPrompt: data.prompt,
        })

        usedCard.value.id = filteredPrompt.data.data;
        storyCards.value.forEach((card) => {
          if (card.id == filteredPrompt.data.data) {
            usedCard.value.keyword = card.keyword;
          }
        })
      } catch (error) {
        console.log(error);
        toast.errorToast(error.response.data.message);
        return;
      }
    }
    // 결말 카드 제출인 경우
    else {
      if (percentage.value < 35) {
        toast.errorToast("긴장감이 충분히 오르지 않았습니다!");
        return;
      }
      usedCard.value.keyword = data.prompt;
      usedCard.value.isEnding = isEnding;
    }

    // 연결된 피어들에게 프롬프트 제출
    connectedPeers.value.forEach((peer) => {
      if (peer.id !== peerId.value && peer.connection.open) {
        sendMessage(
          "sendPrompt",
          {
            prompt: data.prompt,
            usedCard: {
              id: usedCard.value.id,
              keyword: usedCard.value.keyword,
              isEnding: isEnding,
            },
          },
          peer.connection
        )
      }
    });

<<<<<<< HEAD
=======
    setTimeout(async () => {
          if(isVoted.value) {
            isVoted.value = false;
          } else {
            await voteEnd({
              sender: userStore.userData.userNickname,
              selected: "up",
            });
            isVoted.value = false;
          }
        }, 12000);

>>>>>>> 2f6bab3a
    addBookContent({ content: data.prompt, image: null });

    // 투표 모달 띄우기
    inProgress.value = false;
    prompt.value = data.prompt;
    votings.value = [];
    // 해당 프롬프트로 이미지 생성 요청 (api)
    try {
      const responseImage = await createImage({
        gameId: gameID.value,
        userId: peerId.value,
        userPrompt: data.prompt,
        turn: totalTurn.value,
      });
      // 이미지가 들어왔다고 하면 이미지 사람들에게 전송하고, 책에 넣는 코드
      const imageBlob = URL.createObjectURL(responseImage.data);
<<<<<<< HEAD
=======

      // webRTC의 데이터 채널은 Blob을 지원하지 않으므로 변환
      const arrayBuffer = await responseImage.data.arrayBuffer();
>>>>>>> 2f6bab3a
      
      // 사람들에게 이미지 전송
      connectedPeers.value.forEach((peer) => {
        if (peer.id !== peerId.value && peer.connection.open) {
          sendMessage(
            "sendImage",
<<<<<<< HEAD
            { imageBlob: responseImage.data },
=======
            { imageBlob: arrayBuffer },
>>>>>>> 2f6bab3a
            peer.connection
          )
        }
      });
      
      // 나의 책에 이미지 넣기
      bookContents.value[bookContents.value.length - 1].image = imageBlob;
    } catch (error) {
      console.log(error);
    }
    // const imageBlob = testImage;
  }
  // 프롬프트 입력 시간초과로 턴 넘기는 경우
  else if (currTurn.value === myTurn.value) {
    // 타임아웃 점수 -1
    const currentPlayer = participants.value[inGameOrder.value[currTurn.value]];
    currentPlayer.score -= 1;

    // 턴 종료 트리거 송신하기
    currTurn.value = (currTurn.value + 1) % participants.value.length;
    totalTurn.value++;
    connectedPeers.value.forEach((peer) => {
      if (peer.id !== peerId.value && peer.connection.open) {
        sendMessage(
          "nextTurn",
          {
            currTurn: currTurn.value,
            isTimeout: true,
          },
          peer.connection
        )
      }
    });
    inProgress.value = false;
    await showOverlay('whoTurn');
    inProgress.value = true;
  }
};

// 결말카드 리롤 함수
const cardReroll = async () => {
  const response = await endingCardReroll({
    userId: peerId.value,
    gameId: gameID.value,
  });

  endingCard.value.content = response.data.data.content;
};

// 투표 종료
const voteEnd = async (data) => {
  prompt.value = "";
<<<<<<< HEAD
  votings.value.push({
    sender: data.sender,
    selected: data.selected,
  });
=======
  isVoted.value = true;
>>>>>>> 2f6bab3a
  // 이미지 들어올 때까지 대기

  const sendVoteResult = async () => {
  connectedPeers.value.forEach((peer) => {
    if (peer.id !== peerId.value && peer.connection.open) {
      sendMessage(
        "voteResult",
        {
          sender: data.sender,
          selected: data.selected,
        },
        peer.connection
      )
    }
<<<<<<< HEAD
  })
=======
  });
>>>>>>> 2f6bab3a

  if (votings.value.length == participants.value.length) {
    let upCount = 0;
    let downCount = 0;
    votings.value.forEach((vote) => {
      if (vote.selected == 'up') upCount++;
      else downCount++;
    });

    if (currTurn.value === myTurn.value) {
      let isAccepted;
      if (upCount < downCount) {
        // 이미지 버리는 api
        isAccepted = false;

        // 내 이미지 버리기
        if (bookContents.value.length === 1) {
          bookContents.value = [{ content: "", image: null }];
        } else {
          bookContents.value = bookContents.value.slice(0, -1);
        }
        // 현재 턴 사람 점수 -1
        const currentPlayer = participants.value[inGameOrder.value[currTurn.value]];
        currentPlayer.score -= 1;
        // 턴 종료 트리거 송신하기
        currTurn.value = (currTurn.value + 1) % participants.value.length;
        totalTurn.value++;
        connectedPeers.value.forEach((peer) => {
          if (peer.id !== peerId.value && peer.connection.open) {
            sendMessage(
              "nextTurn",
              {
                currTurn: currTurn.value,
                imageDelete: true,
              },
              peer.connection
            )
          }
        });
        // inProgress.value = false;
        await showOverlay('whoTurn');
        inProgress.value = true;
      }
      else {
<<<<<<< HEAD
=======
        isElected.value = true;
>>>>>>> 2f6bab3a
        isAccepted = true;

        // 투표 가결 시 점수 +2
        const currentPlayer = participants.value[inGameOrder.value[currTurn.value]];
        if (usedCard.value.isEnding) {
          currentPlayer.score += 5;
        } else {
          currentPlayer.score += 2;
        }

        // 턴 종료 트리거 송신하기
        currTurn.value = (currTurn.value + 1) % participants.value.length;
        // condition에서 다음 턴 or 게임 종료
        connectedPeers.value.forEach((peer) => {
          if (peer.id !== peerId.value && peer.connection.open) {
            if (usedCard.value.isEnding) {
              // 게임 종료 송신
<<<<<<< HEAD
              sendMessage("gameEnd",{}, peer.connection);
              // 수정 중 //
              router.push('/game/rank');
=======
              gameStarted.value = false;
              sendMessage("gameEnd",{}, peer.connection);
              // 랭킹 페이지 이동
              gameEnd(true);
              // router.push('/game/rank');
>>>>>>> 2f6bab3a
            } else {
              sendMessage(
                "nextTurn",
                {
                  currTurn: currTurn.value,
                  imageDelete: false,
                },
                peer.connection
              )
            }
          }
        });
        // inProgress.value = false;
        await showOverlay('whoTurn');
        inProgress.value = true;

        // 투표 결과 전송 api
        try {
          const response = await voteResultSend({
            gameId: gameID.value,
            userId: peerId.value,
            isAccepted: isAccepted,
            cardId: usedCard.value.id,
          });

          if (response.status === 200) {
            // 이미지 쓰레기통에 넣기
          }
        } catch (error) {
          if (error.response.status === 409) {
            storyCards.value.forEach((card, index) => {
              if (card.id === usedCard.value.id) {
                storyCards.value.splice(index, 1);
              }
            });
          }
        }
      }
      // 투표 결과 전송 api
      try {
          const response = await voteResultSend({
            gameId: gameID.value,
            userId: peerId.value,
            isAccepted: isAccepted,
            cardId: usedCard.value.id,
          });
          if (response.status === 200) {
            // 이미지 쓰레기통에 넣기
          }
        } catch (error) {
          if (error.response.status === 400) {
            storyCards.value.forEach((card, index) => {
              if (card.id === usedCard.value.id) {
                storyCards.value.splice(index, 1);
              }
            });
          }
        }
    } else {
      if (upCount < downCount) {
        // 현재 턴 사람 점수 -1
        const currentPlayer = participants.value[inGameOrder.value[currTurn.value]];
        currentPlayer.score -= 1;
      } else {
        isElected.value = true;
        // 투표 가결 시 점수 +2
        const currentPlayer = participants.value[inGameOrder.value[currTurn.value]];
        if (usedCard.value.isEnding) {
          currentPlayer.score += 5;
        } else {
          currentPlayer.score += 2;
        }
      }

    }
  }
}
<<<<<<< HEAD

const lastContent = bookContents.value[bookContents.value.length - 1];

watch(
  () => lastContent.image,
  (newImage) => {
    if (newImage !== null) {
      sendVoteResult();
    }
  },
  { immediate: true }
);
=======
if (currTurn.value === myTurn.value) {
  watch(
    () => bookContents.value,
    (newBookContents) => {
      const lastContent = newBookContents[newBookContents.length - 1];
      if (lastContent && lastContent.image !== null) {
        votings.value.push({
          sender: data.sender,
          selected: data.selected,
        });
        sendVoteResult();
      }
    },
    { deep: true, immediate: true }
  );
} else {
  votings.value.push({
    sender: data.sender,
    selected: data.selected,
  });
  sendVoteResult();
}
};

const gameEnd = async (status) => {
  // 게임 시작 상태 초기화
  gameStarted.value = false;
  // 턴 초기화
  currTurn.value = -1;
  totalTurn.value = 0;
  
  // 비정상 종료인 경우 (긴장감 100 초과)
  if (!status) {
    // 책 비우기
    // 방장인 경우 게임실패 송신
    if (participants.value[0].id == peerId.value) {
      // 비정상 종료 api 들어가야함
      try {
        const response = await deleteGame({
          gameId: gameID.value,
          isForceStopped: true
        })
      } catch (error) {
        console.log(error);
      }
    }
    // 전체 실패 쇼 오버레이
    isForceStopped.value = "fail";
  } else {
    // 정상 종료인 경우
    if (participants.value[0].id == peerId.value) {
      // 비정상 종료 api 들어가야함
      try {
        const response = await deleteGame({
          gameId: gameID.value,
          isForceStopped: false
        })
      } catch (error) {
        console.log(error)
      }
    }
    // 우승자 쇼 오버레이
    isForceStopped.value = "champ";
  }
};

const goLobby = () => {
  // 게임 관련 데이터 초기화
  receivedMessages.value = [];
  currTurn.value = 0;
  bookContents.value = [{ content: "", image: null }];
  votings.value = [];
  myTurn.value = null;
  inProgress.value = false;
  inGameOrder.value = [];
  isForceStopped.value = null;

  router.push("/game/lobby");
>>>>>>> 2f6bab3a
};

// 긴장감이 100 이상 진행 된 경우 전체 탈락
watch(
  () => percentage.value,
  (percent) => {
    if (percent > 100) {
      gameEnd(false);
    }
  }
)
</script>
<style>
/* Enter 애니메이션 (슬라이드 없이 나타남) */
.fade-enter-active,
.fade-leave-active {
  transition: opacity 0.3s ease-in-out;
  /* opacity로 부드럽게 나타남 */
}

.fade-enter-from,
.fade-leave-to {
  opacity: 0;
  /* 컴포넌트가 처음에는 안 보이게 설정 */
}

.overlay {
  transition: all 1s ease-in-out;
}
</style><|MERGE_RESOLUTION|>--- conflicted
+++ resolved
@@ -5,19 +5,11 @@
         <component :is="Component" :configurable="configurable" :connectedPeers="connectedPeers"
           v-model:roomConfigs="roomConfigs" :participants="participants" :receivedMessages="receivedMessages"
           :InviteLink="InviteLink" :gameStarted="gameStarted" :inGameOrder="inGameOrder" :currTurn="currTurn"
-<<<<<<< HEAD
-          :myTurn="myTurn" :peerId="peerId" :inProgress="inProgress" :bookContents="bookContents"
-          :storyCards="storyCards" :endingCard="endingCard" :prompt="prompt" :votings="votings" :percentage="percentage"
-          :usedCard="usedCard" @on-room-configuration="onRoomConfiguration" @broadcast-message="broadcastMessage"
-          @game-start="gameStart" @game-exit="gameStarted = false" @next-turn="nextTurn" @card-reroll="cardReroll"
-          @vote-end="voteEnd" />
-=======
           :myTurn="myTurn" :peerId="peerId" :inProgress="inProgress" :bookContents="bookContents" :isElected="isElected"
           :storyCards="storyCards" :endingCard="endingCard" :prompt="prompt" :votings="votings" :percentage="percentage"
           :usedCard="usedCard" :isForceStopped="isForceStopped" :isVoted="isVoted" @on-room-configuration="onRoomConfiguration"
           @broadcast-message="broadcastMessage" @game-start="gameStart" @game-exit="gameStarted = false" @next-turn="nextTurn"
           @card-reroll="cardReroll" @vote-end="voteEnd" @go-lobby="goLobby" />
->>>>>>> 2f6bab3a
       </Transition>
     </RouterView>
     <div
@@ -37,7 +29,6 @@
 import { myTurnImage, currTurnImage, startImage } from "@/assets";
 import { createGame, enterGame, deleteGame, endingCardReroll, promptFiltering, createImage, voteResultSend } from "@/apis/game";
 import toast from "@/functions/toast";
-import testImage from "@/assets/test.png";
 
 const userStore = useUserStore();
 const gameStore = useGameStore();
@@ -272,11 +263,7 @@
         });
         const currTurnExited = currTurn.value === removedIndex;
         currTurn.value %= participants.value.length;
-<<<<<<< HEAD
-        if (currTurnExited) {
-=======
         if (currTurnExited && gameStarted.value) {
->>>>>>> 2f6bab3a
           inProgress.value = false;
           await showOverlay('whoTurn');
           inProgress.value = true;
@@ -392,13 +379,9 @@
         break;
 
       case "sendImage":
-<<<<<<< HEAD
-        const imageBlob = URL.createObjectURL(data.imageBlob);
-=======
         const receivedArrayBuffer = data.imageBlob;
         const receivedBlob = new Blob([receivedArrayBuffer]);
         const imageBlob = URL.createObjectURL(receivedBlob);
->>>>>>> 2f6bab3a
         bookContents.value[bookContents.value.length - 1].image = imageBlob;
         break;
 
@@ -417,10 +400,7 @@
           });
 
           if (currTurn.value === myTurn.value) {
-<<<<<<< HEAD
-=======
             let isAccepted;
->>>>>>> 2f6bab3a
             if (upCount < downCount) {
               isAccepted = false;
               // 이미지 버리는 api
@@ -469,17 +449,11 @@
                 if (peer.id !== peerId.value && peer.connection.open) {
                   if (usedCard.value.isEnding) {
                     // 게임 종료 송신
-<<<<<<< HEAD
-                    sendMessage("gameEnd", {}, peer.connection);
-                    // 수정 중 //
-                    router.push('/game/rank');
-=======
                     gameStarted.value = false;
                     sendMessage("gameEnd", {}, peer.connection);
                     // 랭킹 페이지 이동
                     gameEnd(true);
                     // router.push('/game/rank');
->>>>>>> 2f6bab3a
                   } else {
                     sendMessage(
                       "nextTurn",
@@ -1038,8 +1012,6 @@
       }
     });
 
-<<<<<<< HEAD
-=======
     setTimeout(async () => {
           if(isVoted.value) {
             isVoted.value = false;
@@ -1052,7 +1024,6 @@
           }
         }, 12000);
 
->>>>>>> 2f6bab3a
     addBookContent({ content: data.prompt, image: null });
 
     // 투표 모달 띄우기
@@ -1069,23 +1040,16 @@
       });
       // 이미지가 들어왔다고 하면 이미지 사람들에게 전송하고, 책에 넣는 코드
       const imageBlob = URL.createObjectURL(responseImage.data);
-<<<<<<< HEAD
-=======
 
       // webRTC의 데이터 채널은 Blob을 지원하지 않으므로 변환
       const arrayBuffer = await responseImage.data.arrayBuffer();
->>>>>>> 2f6bab3a
       
       // 사람들에게 이미지 전송
       connectedPeers.value.forEach((peer) => {
         if (peer.id !== peerId.value && peer.connection.open) {
           sendMessage(
             "sendImage",
-<<<<<<< HEAD
-            { imageBlob: responseImage.data },
-=======
             { imageBlob: arrayBuffer },
->>>>>>> 2f6bab3a
             peer.connection
           )
         }
@@ -1138,14 +1102,7 @@
 // 투표 종료
 const voteEnd = async (data) => {
   prompt.value = "";
-<<<<<<< HEAD
-  votings.value.push({
-    sender: data.sender,
-    selected: data.selected,
-  });
-=======
   isVoted.value = true;
->>>>>>> 2f6bab3a
   // 이미지 들어올 때까지 대기
 
   const sendVoteResult = async () => {
@@ -1160,11 +1117,7 @@
         peer.connection
       )
     }
-<<<<<<< HEAD
-  })
-=======
-  });
->>>>>>> 2f6bab3a
+  });
 
   if (votings.value.length == participants.value.length) {
     let upCount = 0;
@@ -1209,10 +1162,7 @@
         inProgress.value = true;
       }
       else {
-<<<<<<< HEAD
-=======
         isElected.value = true;
->>>>>>> 2f6bab3a
         isAccepted = true;
 
         // 투표 가결 시 점수 +2
@@ -1230,17 +1180,11 @@
           if (peer.id !== peerId.value && peer.connection.open) {
             if (usedCard.value.isEnding) {
               // 게임 종료 송신
-<<<<<<< HEAD
-              sendMessage("gameEnd",{}, peer.connection);
-              // 수정 중 //
-              router.push('/game/rank');
-=======
               gameStarted.value = false;
               sendMessage("gameEnd",{}, peer.connection);
               // 랭킹 페이지 이동
               gameEnd(true);
               // router.push('/game/rank');
->>>>>>> 2f6bab3a
             } else {
               sendMessage(
                 "nextTurn",
@@ -1256,28 +1200,6 @@
         // inProgress.value = false;
         await showOverlay('whoTurn');
         inProgress.value = true;
-
-        // 투표 결과 전송 api
-        try {
-          const response = await voteResultSend({
-            gameId: gameID.value,
-            userId: peerId.value,
-            isAccepted: isAccepted,
-            cardId: usedCard.value.id,
-          });
-
-          if (response.status === 200) {
-            // 이미지 쓰레기통에 넣기
-          }
-        } catch (error) {
-          if (error.response.status === 409) {
-            storyCards.value.forEach((card, index) => {
-              if (card.id === usedCard.value.id) {
-                storyCards.value.splice(index, 1);
-              }
-            });
-          }
-        }
       }
       // 투표 결과 전송 api
       try {
@@ -1314,24 +1236,9 @@
           currentPlayer.score += 2;
         }
       }
-
     }
   }
 }
-<<<<<<< HEAD
-
-const lastContent = bookContents.value[bookContents.value.length - 1];
-
-watch(
-  () => lastContent.image,
-  (newImage) => {
-    if (newImage !== null) {
-      sendVoteResult();
-    }
-  },
-  { immediate: true }
-);
-=======
 if (currTurn.value === myTurn.value) {
   watch(
     () => bookContents.value,
@@ -1410,7 +1317,6 @@
   isForceStopped.value = null;
 
   router.push("/game/lobby");
->>>>>>> 2f6bab3a
 };
 
 // 긴장감이 100 이상 진행 된 경우 전체 탈락
