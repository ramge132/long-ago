<template>
  <div class="w-full h-full">
    <RouterView v-slot="{ Component }">
      <Transition name="fade" mode="out-in">
        <component
          :is="Component"
          :configurable="configurable"
          :connectedPeers="connectedPeers"
          v-model:roomConfigs="roomConfigs"
          :participants="participants"
          :receivedMessages="receivedMessages"
          :InviteLink="InviteLink"
          :gameStarted="gameStarted"
          :inGameOrder="inGameOrder"
          :currTurn="currTurn"
          :myTurn="myTurn"
          :peerId="peerId"
          :inProgress="inProgress"
          :bookContents="bookContents"
          :storyCards="storyCards"
          :endingCard="endingCard"
          :prompt="prompt"
          :votings="votings"
<<<<<<< HEAD
          :percentage="percentage"
=======
          :usedCard="usedCard"
>>>>>>> dc9a0a1c
          @on-room-configuration="onRoomConfiguration"
          @broadcast-message="broadcastMessage"
          @game-start="gameStart"
          @game-exit="gameStarted = false"
          @next-turn="nextTurn"
          @card-reroll="cardReroll"
          @vote-end="voteEnd"
        />
      </Transition>
    </RouterView>
    <div class="overlay absolute top-1/2 left-1/2 -translate-x-1/2 -translate-y-1/2 flex flex-col justify-center items-center scale-0">
      <img :src="currTurnImage" alt="">
      <div class="rounded-md px-3 py-1 bg-blue-400 text-xl"></div>
    </div>
    <!-- <div class="absolute top-0 left-0 rounded-lg w-full h-full">
    </div> -->
  </div>
</template>

<script setup>
import { ref, computed, onMounted } from "vue";
import { useRoute, useRouter } from "vue-router";
import Peer from "peerjs";
import { useUserStore } from "@/stores/auth";
import { useGameStore } from "@/stores/game";
import { myTurnImage , currTurnImage, startImage } from "@/assets";
import { createGame, enterGame, deleteGame, endingCardReroll, promptFiltering, createImage } from "@/apis/game";
import toast from "@/functions/toast";

const userStore = useUserStore();
const gameStore = useGameStore();
const route = useRoute();
const router = useRouter();
// 내 피어 객체
const peer = ref(null);
const peerId = ref("");
// 인코딩 된 방장 고유 ID
const compressedId = ref("");
// 나 포함 연결된 피어 객체들
const connectedPeers = ref([]);
// 채팅 메세지
const receivedMessages = ref([]);
// 현재 연결 된 참가자
const participants = ref([]);
// 게임 설정
const configurable = ref(false);
const roomConfigs = ref({
  currTurnTime: 20,
  currMode: 1,
});
// 최대 참가자
const maxParticipants = 6;
// 초대 링크
const InviteLink = ref("");
// 게임 시작 여부
const gameStarted = ref(false);
// 게임 방 ID
const gameID = ref("");
// 게임 진행 순서 참가자 인덱스 배열
const inGameOrder = ref([]);
// 현재 턴 인덱스
const currTurn = ref(0);
// 누적 턴
const totalTurn = ref(0);
// 나의 턴 순서
const myTurn = ref(null);
const inProgress = ref(false);
// 내가 가지고있는 스토리카드
const storyCards = ref([]);
// 내가 가지고있는 엔딩카드
const endingCard = ref({});
// 턴 오버레이 애니메이션 지연
const overlayTimeout = ref(null);
// 책 리스트
const bookContents = ref([
  { content: "", image: null }
]);
// 내 턴에 작성한 이야기
const prompt = ref("");
// 이번 턴에 사용된 카드
const usedCard = ref({
  text: "",
  isEnding: false
});
// 투표 결과 표시
const votings = ref([]);

// 긴장감 퍼센트
const percentage = computed(() => {
  console.log(bookContents.value.length , participants.value.length)
  if (bookContents.value.length == 1 && bookContents.value[0].content == "") {
    return 0
  } else {
    return Math.round((bookContents.value.length / (participants.value.length * 3)) * 100)
  }
});

// UUID 압축/해제 함수
function compressUUID(uuidStr) {
  const cleanUUID = uuidStr.replace(/-/g, "");
  const bytes = new Uint8Array(16);
  for (let i = 0; i < 16; i++) {
    bytes[i] = parseInt(cleanUUID.substr(i * 2, 2), 16);
  }
  const base64 = btoa(String.fromCharCode.apply(null, bytes));
  return base64.replace(/\+/g, "-").replace(/\//g, "_").replace(/=/g, "");
}

function decompressUUID(compressedStr) {
  let base64 = compressedStr.replace(/-/g, "+").replace(/_/g, "/");
  while (base64.length % 4) base64 += "=";
  const binary = atob(base64);
  const hex = Array.from(binary)
    .map((ch) => ch.charCodeAt(0).toString(16).padStart(2, "0"))
    .join("");
  return `${hex.slice(0, 8)}-${hex.slice(8, 12)}-${hex.slice(12, 16)}-${hex.slice(16, 20)}-${hex.slice(20)}`;
}

// 메시지 송신 함수
const sendMessage = (type, payload, conn) => {
  if (conn && conn.open) {
    conn.send({ type, ...payload });
  }
};

// 브로드캐스트 메시지
const broadcastMessage = (data) => {
  connectedPeers.value.forEach((peer) => {
    sendMessage(
      "message",
      {
        message: data.message,
        sender: data.sender,
        form: data.form,
      },
      peer.connection,
    );
  });

  // 자신의 메시지도 표시
  receivedMessages.value.push({
    message: data.message,
    sender: data.sender,
    form: data.form,
  });
};

// 새로운 연결 설정
const setupConnection = (conn) => {
  if (participants.value.length >= maxParticipants) {
    conn.close();
    return;
  }

  conn.on("data", async (data) => {
    switch (data.type) {
      case "newParticipant":
        // 현재 참가자 목록 전송
        sendMessage(
          "currentParticipants",
          {
            participants: participants.value,
            roomConfigs: roomConfigs.value,
          },
          conn,
        );

        // 새 참가자 정보를 다른 참가자들에게 전파
        broadcastNewParticipant(data.data);

        // 참가자 목록에 추가
        if (!participants.value.some((p) => p.id === data.data.id)) {
          participants.value.push(data.data);
        }
        break;

      case "message":
        receivedMessages.value.push({
          sender: data.sender,
          message: data.message,
          form: data.form,
        });
        break;

      case "system": 
        let removedOrder = -1;
        let removedIndex = -1;
        inGameOrder.value = inGameOrder.value.filter(
          (order, index) => {
            if(participants.value[order].id === data.id) {
              removedOrder = order;
              removedIndex = index;
            }
            return participants.value[order].id !== data.id;
          }
        );
        // participants 중 id가 data.id와 같은 값 삭제
        participants.value = participants.value.filter(
          (participant) => participant.id !== data.id,
        );
        console.log(participants.value);

        inGameOrder.value.forEach((order, index) => {
          if(order > removedOrder) inGameOrder.value[index] -= 1;
        });
        participants.value.forEach((p, i) => {
          if(p.id === peerId.value) {
            myTurn.value = inGameOrder.value.indexOf(i);
          }
        });
        const currTurnExited = currTurn.value === removedIndex;
        currTurn.value %= participants.value.length;
        if(currTurnExited) {
          inProgress.value = false;
          await showOverlay('whoTurn');
          inProgress.value = true;
        }

        const newBossId = compressUUID(participants.value[0].id);

        gameStore.setBossId(newBossId);

        // 초대 링크 초기화
        InviteLink.value =
          import.meta.env.VITE_MAIN_API_SERVER_URL + "?roomID=" + newBossId;
        receivedMessages.value.push({
          sender: "시스템",
          message: `${data.nickname}님이 나가셨습니다.`,
        });

        // 내가 다음 방장인 경우
        if (participants.value[0].id == peerId.value) {
          configurable.value = true;
        }
        break;
      

      case "config":
        roomConfigs.value = {
          currTurnTime: data.turnTime,
          currCardCount: data.cardCount,
          currMode: data.mode,
          currStyle: data.style,
        };
        break;

      // 수정필요 게임 시작 트리거 내용 추가해야 함
      // 카드 요청 보내야함
      // gameID, userID
      case "gameStart":
        startReceived(data).then(async () => {
          // 내 카드 받기
          // const response = await enterGame({
          //   userId: peerId.value,
          //   gameId: gameID.value,
          // })

          // storyCards.value = response.data.data.storyCards;
          // endingCard.value = response.data.data.endingCard;

          router.push("/game/play");

          await showOverlay('start')
          setTimeout(async () => {
            await showOverlay('whoTurn');
            inProgress.value = true;
          }, 1000);
        });
        break;

      case "nextTurn":
        console.log(data);
        if (data.imageDelete === true) {
          if (bookContents.value.length === 1) {
            bookContents.value = [{ content: "", image: null }];
          } else {
            bookContents.value = bookContents.value.slice(0, -1);
          }
        }
        if (data.isTimeout) {
          // 타임아웃 점수 -1
          const currentPlayer = participants.value[inGameOrder.value[currTurn.value]];
          currentPlayer.score -= 1;
        }
        inProgress.value = false;
        currTurn.value = data.currTurn;
        await showOverlay('whoTurn');
        inProgress.value = true;
        console.log(votings.value);
        break;

      case "newParticipantJoined": 
        const isExisting = participants.value.some(
          (existing) => existing.id === data.data.id,
        );

        // 존재하지 않는 참가자만 추가
        if (!isExisting) {
          participants.value.push(data.data);
        } else {
          console.log("이미 존재하는 참가자:", data.data);
        }
        break;
      
      case "sendPrompt":
        console.log(data.prompt);
        prompt.value = data.prompt;
        usedCard.value = data.usedCard;
        inProgress.value = false;
        addBookContent({ content: data.prompt, image: null });
        votings.value = [];
        break;

      case "sendImage":
        console.log(bookContents.value)
        bookContents.value[bookContents.value.length - 1].image = data.imageBlob;
        break;

      case "voteResult":
        console.log(votings.value.length);
        votings.value.push({
          sender: data.sender,
          selected: data.selected
        });
        if(votings.value.length == participants.value.length) {
          let upCount = 0;
          let downCount = 0;
          votings.value.forEach((vote) => {
            if(vote.selected == 'up') upCount++;
            else downCount++;
          });
          
          if(currTurn.value === myTurn.value) {
            if (upCount < downCount) {
              // 이미지 버리는 api
              // 내 이미지 버리기
              if (bookContents.value.length === 1) {
                bookContents.value = [{ content: "", image: null }];
              } else {
                bookContents.value = bookContents.value.slice(0, -1);
              }
              // 현재 턴 사람 점수 -1
              const currentPlayer = participants.value[inGameOrder.value[currTurn.value]];
              currentPlayer.score -= 1;
              // 턴 종료 트리거 송신하기
              currTurn.value = (currTurn.value + 1) % participants.value.length;
              totalTurn.value++;
              connectedPeers.value.forEach((peer) => {
                if (peer.id !== peerId.value && peer.connection.open) {
                  sendMessage(
                    "nextTurn",
                    { 
                      currTurn: currTurn.value,
                      imageDelete: true,
                    },
                    peer.connection
                  )
                }
              });
              // inProgress.value = false;
              await showOverlay('whoTurn');
              inProgress.value = true;
            } else {
              // 투표 가결 시 점수 +2
              const currentPlayer = participants.value[inGameOrder.value[currTurn.value]];
              currentPlayer.score += 2;

              // 턴 종료 트리거 송신하기
              currTurn.value = (currTurn.value + 1) % participants.value.length;
              connectedPeers.value.forEach((peer) => {
                if (peer.id !== peerId.value && peer.connection.open) {
                  sendMessage(
                    "nextTurn",
                    { 
                      currTurn: currTurn.value,
                      imageDelete: false,
                    },
                    peer.connection
                  )
                }
              });
              // inProgress.value = false;
              await showOverlay('whoTurn');
              inProgress.value = true;
            }
          } else {
<<<<<<< HEAD
            if (upCount < downCount) {
              // 현재 턴 사람 점수 -1
              const currentPlayer = participants.value[inGameOrder.value[currTurn.value]];
              currentPlayer.score -= 1;
            } else {
              // 투표 가결 시 점수 +2
              const currentPlayer = participants.value[inGameOrder.value[currTurn.value]];
              currentPlayer.score += 2;
            }
=======
            // 턴 종료 트리거 송신하기
            currTurn.value = (currTurn.value + 1) % participants.value.length;
            totalTurn.value++;
            connectedPeers.value.forEach((peer) => {
              if (peer.id !== peerId.value && peer.connection.open) {
                sendMessage(
                  "nextTurn",
                  { 
                    currTurn: currTurn.value,
                    imageDelete: false,
                  },
                  peer.connection
                )
              }
            });
            // inProgress.value = false;
            await showOverlay('whoTurn');
            inProgress.value = true;
>>>>>>> dc9a0a1c
          }
        }
        break;
    }
  });

  // 연결 종료 처리
  conn.on("close", () => {
    connectedPeers.value = connectedPeers.value.filter(
      (p) => p.id !== conn.peer,
    );
    participants.value = participants.value.filter((p) => p.id !== conn.peer);
  });

  connectedPeers.value.push({
    id: conn.peer,
    connection: conn,
  });
};

// 기존 참가자들과 연결
const handleExistingParticipants = (existingParticipants) => {
  // 참가자 목록 업데이트
  existingParticipants.forEach((newParticipant) => {
    // 이미 존재하는 참가자인지 확인
    const isExisting = participants.value.some(
      (existing) => existing.id === newParticipant.id,
    );

    // 존재하지 않는 참가자만 추가
    if (!isExisting) {
      participants.value.push(newParticipant);
    } else {
      console.log("이미 존재하는 참가자:", newParticipant);
    }
  });

  // 각 참가자와 연결
  existingParticipants.forEach(async (participant) => {
    if (
      participant.id !== peerId.value &&
      !connectedPeers.value.some((p) => p.id === participant.id)
    ) {
      const conn = peer.value.connect(participant.id);

      conn.on("open", () => {
        setupConnection(conn);
      });
    }
  });
};

// 방 참가
const connectToRoom = async (roomID) => {
  const bossID = decompressUUID(roomID);
  const conn = peer.value.connect(bossID);

  conn.on("open", () => {
    setupConnection(conn);
    sendMessage(
      "newParticipant",
      {
        data: {
          id: peerId.value,
          name: userStore.userData.userNickname,
          image: userStore.userData.userProfile,
          score: 10
        },
      },
      conn,
    );
  });

  conn.on("data", (data) => {
    if (data.type === "currentParticipants") {
      handleExistingParticipants(data.participants);
      roomConfigs.value = data.roomConfigs;
    } else if (data.type === "newParticipantJoined") {
      participants.value.push(data.data);
    }

    const newParticipant = {
      id: peerId.value,
      name: userStore.userData.userNickname,
      image: userStore.userData.userProfile,
      score: 10,
    };

    // 중복 확인 후 추가
    if (!participants.value.some((p) => p.id === newParticipant.id)) {
      participants.value.push(newParticipant);
    }
  });
};

// 새 참가자 정보 브로드캐스트
const broadcastNewParticipant = (newParticipant) => {
  connectedPeers.value.forEach((peer) => {
    if (peer.id !== newParticipant.id && peer.connection.open) {
      sendMessage(
        "newParticipantJoined",
        { data: newParticipant },
        peer.connection,
      );
    }
  });
};

// Peer 초기화
const initializePeer = () => {
  return new Promise((resolve, reject) => {
    try {
      peer.value = new Peer({
        config: {
          iceServers: [
            { urls: "stun:stun.l.google.com:19302" }, // 예제 STUN 서버
            {
              urls: "turn:i12b101.p.ssafy.io:3478",   // 턴서버 제작완료하면 바꿔야함
              username: import.meta.env.VITE_TURN_ID,              // docker 환경변수 참고
              credential: import.meta.env.VITE_TURN_PW          // docker 환경변수 참고
            }
          ]
        }
      });

      peer.value.on("open", (id) => {
        peerId.value = id;
        if (peerId.value === decompressUUID(compressUUID(peerId.value))) {
          compressedId.value = compressUUID(peerId.value);
        }
        resolve();
      });

      peer.value.on("connection", (conn) => {
        setupConnection(conn);
      });

      peer.value.on("error", (err) => {
        console.error("Peer error:", err);
        reject(err);
      });
    } catch (error) {
      reject(error);
    }
  });
};

// 컴포넌트 마운트
onMounted(async () => {
  try {
    await initializePeer();
    
    // 일반 참여자인 경우
    if (gameStore.getBossId()) {
      connectToRoom(gameStore.getBossId());
      InviteLink.value = import.meta.env.VITE_MAIN_API_SERVER_URL + "?roomID=" + gameStore.getBossId();
    }
    // 방장인 경우
    else if (
      !gameStore.getBossId() ||
      decompressUUID(gameStore.getBossId()) == peerId.value
    ) {
      participants.value.push({
        id: peerId.value,
        name: userStore.userData.userNickname,
        image: userStore.userData.userProfile,
        score: 10
      });
      configurable.value = true;
      InviteLink.value =
        import.meta.env.VITE_MAIN_API_SERVER_URL +
        "?roomID=" +
        compressUUID(peerId.value);
    }
  } catch (error) {
    console.error("Peer initialization failed:", error);
  }
});

// 퇴장 관련
addEventListener("beforeunload", () => {
  // connectedPeers 중 내가 아닌 peer들에게 연결 종료를 알림
  connectedPeers.value.forEach((peer) => {
    sendMessage(
      "system",
      { id: peerId.value, nickname: userStore.userData.userNickname },
      peer.connection,
    );
  });
});

// 방 설정 관련 부분
const onRoomConfiguration = (data) => {
  roomConfigs.value = data;
  connectedPeers.value.forEach((peer) => {
    sendMessage(
      "config",
      {
        turnTime: roomConfigs.value.currTurnTime,
        cardCount: roomConfigs.value.currCardCount,
        mode: roomConfigs.value.currMode,
        style: roomConfigs.value.currStyle,
      },
      peer.connection,
    );
  });
};

///////////////////////
// 게임 진행 관련 부분 //
// 게임 진행 관련 부분 //
// 게임 진행 관련 부분 //
// 게임 진행 관련 부분 //
///////////////////////
const gameStart = async (data) => {
  // 게임 방 생성
  try {
    const response = await createGame({
      bossId: peerId.value,
      player: participants.value.map((p) => p.id),
      drawingStyle: roomConfigs.value.currMode,
    })
    gameID.value = response.data.data.gameId;
    storyCards.value = response.data.data.status.storyCards;
    endingCard.value = response.data.data.status.endingCard;
  } catch (error) {
    console.log(error);
    // return;
  }
  
  gameStarted.value = data.gameStarted;
  inGameOrder.value = data.order;

  router.push("/game/play");

  connectedPeers.value.forEach((peer) => {
    sendMessage(
      "gameStart",
      {
        gameStarted: gameStarted.value,
        order: inGameOrder.value,
        gameId: gameID.value,
      },
      peer.connection,
    );
  });
  participants.value.forEach((p, i) => {
      if(p.id === peerId.value) {
          myTurn.value = inGameOrder.value.indexOf(i);
      }
  });
  await showOverlay('start');
  setTimeout(async () => {
    await showOverlay('whoTurn');
    inProgress.value = true;
  }, 1000);
};

const startReceived = (data) => {
  return new Promise((resolve) => {
    gameStarted.value = data.gameStarted;
    inGameOrder.value = data.order;
    gameID.value = data.gameId;

    // 내 순서 몇번인지 저장
    participants.value.forEach((p, i) => {
      if(p.id === peerId.value) {
          myTurn.value = inGameOrder.value.indexOf(i);
      }
    });

    resolve();
  });
}

const showOverlay = (message) => {
  return new Promise((resolve) => {
    const overlay = document.querySelector(".overlay");
    if(message === 'start') {
      overlay.firstElementChild.src = startImage;
      overlay.lastElementChild.textContent = "당신의 차례는 " + (myTurn.value + 1) + "번 입니다."; 
      overlay.lastElementChild.style.background = "#FF9D00";
    } else {
      if(participants.value[inGameOrder.value[currTurn.value]].id === peerId.value) {
        overlay.firstElementChild.src = myTurnImage;
        overlay.lastElementChild.textContent = "멋진 이야기를 적어주세요!";
        overlay.lastElementChild.style.background = "#FF83BB";
      } else {
        overlay.firstElementChild.src = currTurnImage;
        overlay.lastElementChild.textContent = participants.value[inGameOrder.value[currTurn.value]].name + "님의 차례";
        overlay.lastElementChild.style.background = "#00B7FF";
      }
    }
    overlay.classList.remove('scale-0');
    if(overlayTimeout.value) clearTimeout(overlayTimeout.value);
    overlayTimeout.value = setTimeout(() => {
      overlay.classList.add('scale-0');
      resolve();
    }, 2000);
  });
}

// 책 데이터 추가
const addBookContent = (newContent) => {
  if (bookContents.value[0].content === "") {
    bookContents.value[0].content = newContent.content;
  } else {
    bookContents.value.push(newContent);
  }
};


// 다음 순서 넘기기
const nextTurn = async (data) => {
  if (data?.prompt) {
    // 프롬프트 제출 api 들어가야 함
    try {
      const filteredPrompt = await promptFiltering({
        userId: peerId.value,
        gameId: gameID.value,
        userPrompt: data.prompt,
      });
      if(filteredPrompt.status === 200) {
        
        // 프롬프트에 사용한 카드
        storyCards.value.forEach((card) => {
          if(card.id == filteredPrompt.data) {
            usedCard.value.text = card.keyword;
          } 
        })

        // 참가자들에게 프롬프트 전달
    connectedPeers.value.forEach((peer) => {
      if (peer.id !== peerId.value && peer.connection.open) {
        sendMessage(
          "sendPrompt",
          { 
            prompt: data.prompt,
            usedCard: {
              text: usedCard.value.text,
              isEnding: false,
            },
          },
          peer.connection
        )
      }
    });
    // 프롬프트 책에 추가 (프롬프트 검증 api)
    addBookContent({ content: data.prompt, image: null });

      // 투표 모달 띄우기
    inProgress.value = false;
    prompt.value = data.prompt;
    votings.value = [];
    // 해당 프롬프트로 이미지 생성 요청 (api)
    const responseImage = await createImage({
      gameId: gameID.value,
      userId: peerId.value,
      userPrompt: data.prompt,
      turn: totalTurn.value,
    });

    // 이미지가 들어왔다고 하면 이미지 사람들에게 전송하고, 책에 넣는 코드
    const imageBlob = responseImage.data;

    // 사람들에게 이미지 전송
    connectedPeers.value.forEach((peer) => {
      if (peer.id !== peerId.value && peer.connection.open) {
        sendMessage(
          "sendImage",
          { imageBlob: imageBlob },
          peer.connection
        )
      }
    });
    
    // 나의 책에 이미지 넣기
    bookContents.value[bookContents.value.length - 1].image = imageBlob;

      }
    } catch(error) {
      console.log(error);
      if(error.response.data.path == "/scene/filtering") {
        toast.errorToast(error.response.data.message);
      }
    }

    // 프롬프트 입력 시간초과로 턴 넘기는 경우
  }
  else if (currTurn.value === myTurn.value) {
    // 타임아웃 점수 -1
    const currentPlayer = participants.value[inGameOrder.value[currTurn.value]];
    currentPlayer.score -= 1;

    // 턴 종료 트리거 송신하기
    currTurn.value = (currTurn.value + 1) % participants.value.length;
    totalTurn.value++;
    connectedPeers.value.forEach((peer) => {
      if (peer.id !== peerId.value && peer.connection.open) {
        sendMessage(
          "nextTurn",
          {
            currTurn: currTurn.value,
            isTimeout: true,
          },
          peer.connection
        )
      }
    });
    inProgress.value = false;
    await showOverlay('whoTurn');
    inProgress.value = true;
  }
};

// 결말카드 리롤 함수
const cardReroll = async () => {
  const response = await endingCardReroll({
    userId: peerId.value,
    gameId: gameID.value,
  });
  
  endingCard.value.content = response.data.data.content;
};

// 투표 종료
const voteEnd = async (data) => {
  prompt.value = "";
  votings.value.push({
    sender: data.sender,
    selected: data.selected,
  });
  connectedPeers.value.forEach((peer) => {
      if (peer.id !== peerId.value && peer.connection.open) {
        sendMessage(
          "voteResult",
          {
            sender: data.sender,
            selected: data.selected,
          },
          peer.connection
        )
      }
    })
    
    if(votings.value.length == participants.value.length) {
      let upCount = 0;
      let downCount = 0;
      votings.value.forEach((vote) => {
        if(vote.selected == 'up') upCount++;
        else downCount++;
      });
      
      if(currTurn.value === myTurn.value) {
        if (upCount < downCount) {
          // 이미지 버리는 api
          // 내 이미지 버리기
          if (bookContents.value.length === 1) {
            bookContents.value = [{ content: "", image: null }];
          } else {
            bookContents.value = bookContents.value.slice(0, -1);
          }
          // 현재 턴 사람 점수 -1
          const currentPlayer = participants.value[inGameOrder.value[currTurn.value]];
          currentPlayer.score -= 1;
          // 턴 종료 트리거 송신하기
          currTurn.value = (currTurn.value + 1) % participants.value.length;
          totalTurn.value++;
          connectedPeers.value.forEach((peer) => {
            if (peer.id !== peerId.value && peer.connection.open) {
              sendMessage(
                "nextTurn",
                { 
                  currTurn: currTurn.value,
                  imageDelete: true,
                },
                peer.connection
              )
            }
          });
          // inProgress.value = false;
          await showOverlay('whoTurn');
          inProgress.value = true;
        } else {
          // 투표 가결 시 점수 +2
          const currentPlayer = participants.value[inGameOrder.value[currTurn.value]];
          currentPlayer.score += 2;

          // 턴 종료 트리거 송신하기
          currTurn.value = (currTurn.value + 1) % participants.value.length;
          connectedPeers.value.forEach((peer) => {
            if (peer.id !== peerId.value && peer.connection.open) {
              sendMessage(
                "nextTurn",
                { 
                  currTurn: currTurn.value,
                  imageDelete: false,
                },
                peer.connection
              )
            }
          });
          // inProgress.value = false;
          await showOverlay('whoTurn');
          inProgress.value = true;
        }
      } else {
<<<<<<< HEAD
        if (upCount < downCount) {
          // 현재 턴 사람 점수 -1
          const currentPlayer = participants.value[inGameOrder.value[currTurn.value]];
          currentPlayer.score -= 1;
        } else {
          // 투표 가결 시 점수 +2
          const currentPlayer = participants.value[inGameOrder.value[currTurn.value]];
          currentPlayer.score += 2;
        }
=======
        // 턴 종료 트리거 송신하기
        currTurn.value = (currTurn.value + 1) % participants.value.length;
        totalTurn.value++;
        connectedPeers.value.forEach((peer) => {
          if (peer.id !== peerId.value && peer.connection.open) {
            sendMessage(
              "nextTurn",
              { 
                currTurn: currTurn.value,
                imageDelete: false,
              },
              peer.connection
            )
          }
        });
        // inProgress.value = false;
        await showOverlay('whoTurn');
        inProgress.value = true;
>>>>>>> dc9a0a1c
      }
    }
  };
</script>
<style>
/* Enter 애니메이션 (슬라이드 없이 나타남) */
.fade-enter-active,
.fade-leave-active {
  transition: opacity 0.3s ease-in-out; /* opacity로 부드럽게 나타남 */
}

.fade-enter-from,
.fade-leave-to {
  opacity: 0; /* 컴포넌트가 처음에는 안 보이게 설정 */
}

.overlay {
  transition: all 1s ease-in-out;
}
</style><|MERGE_RESOLUTION|>--- conflicted
+++ resolved
@@ -21,11 +21,8 @@
           :endingCard="endingCard"
           :prompt="prompt"
           :votings="votings"
-<<<<<<< HEAD
           :percentage="percentage"
-=======
           :usedCard="usedCard"
->>>>>>> dc9a0a1c
           @on-room-configuration="onRoomConfiguration"
           @broadcast-message="broadcastMessage"
           @game-start="gameStart"
@@ -412,7 +409,6 @@
               inProgress.value = true;
             }
           } else {
-<<<<<<< HEAD
             if (upCount < downCount) {
               // 현재 턴 사람 점수 -1
               const currentPlayer = participants.value[inGameOrder.value[currTurn.value]];
@@ -422,26 +418,6 @@
               const currentPlayer = participants.value[inGameOrder.value[currTurn.value]];
               currentPlayer.score += 2;
             }
-=======
-            // 턴 종료 트리거 송신하기
-            currTurn.value = (currTurn.value + 1) % participants.value.length;
-            totalTurn.value++;
-            connectedPeers.value.forEach((peer) => {
-              if (peer.id !== peerId.value && peer.connection.open) {
-                sendMessage(
-                  "nextTurn",
-                  { 
-                    currTurn: currTurn.value,
-                    imageDelete: false,
-                  },
-                  peer.connection
-                )
-              }
-            });
-            // inProgress.value = false;
-            await showOverlay('whoTurn');
-            inProgress.value = true;
->>>>>>> dc9a0a1c
           }
         }
         break;
@@ -949,7 +925,6 @@
           inProgress.value = true;
         }
       } else {
-<<<<<<< HEAD
         if (upCount < downCount) {
           // 현재 턴 사람 점수 -1
           const currentPlayer = participants.value[inGameOrder.value[currTurn.value]];
@@ -959,26 +934,6 @@
           const currentPlayer = participants.value[inGameOrder.value[currTurn.value]];
           currentPlayer.score += 2;
         }
-=======
-        // 턴 종료 트리거 송신하기
-        currTurn.value = (currTurn.value + 1) % participants.value.length;
-        totalTurn.value++;
-        connectedPeers.value.forEach((peer) => {
-          if (peer.id !== peerId.value && peer.connection.open) {
-            sendMessage(
-              "nextTurn",
-              { 
-                currTurn: currTurn.value,
-                imageDelete: false,
-              },
-              peer.connection
-            )
-          }
-        });
-        // inProgress.value = false;
-        await showOverlay('whoTurn');
-        inProgress.value = true;
->>>>>>> dc9a0a1c
       }
     }
   };
