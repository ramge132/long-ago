<template>
  <div class="flex flex-col w-full h-full items-center justify-center p-5 gap-y-5">
    <img :src="Logo" alt="로고" class=" w-52">
    <div class="w-full h-full grid grid-cols-3 gap-x-5">
      <div class="col-span-1 flex flex-col gap-y-1 h-full">
        <!-- 접속한 사용자들 표시 -->
        <div v-for="(user, index) in participants" :key="user.id"
          class="flex items-center gap-x-3 rounded-md p-1 border-2 border-[#00000050]">
          <div class="relative flex rounded-full border border-black w-10 h-10">
            <div class="w-full h-full rounded-full overflow-hidden">
              <img :src="user.image" alt="프로필" />
            </div>
            <span v-if="user.isBoss" class="absolute -top-4 -left-4 text-2xl z-10">👑</span>
          </div>
          <div>
            {{ user.name }}
          </div>
        </div>

        <!-- 대기 중 슬롯 표시 -->
        <div v-for="n in maxParticipants - participants.length" :key="'waiting-' + n"
          class="flex items-center gap-x-3 rounded-md p-1 border-2 border-[#00000050]">
          <div class="rounded-full border border-black w-10 h-10 bg-gray-500"></div>
          <div>대기 중...</div>
        </div>
        <div class="rounded-md border-2 border-[#00000050] h-36 max-h-36 overflow-y-scroll" ref="chatBox">
          <p v-for="(msg, index) in receivedMessages" :key="index" class="text-sm">
            <strong>{{ msg.sender }}:</strong> {{ msg.message }}
          </p>
        </div>
        <div class="flex items-center relative h-12 border-2 border-[#00000050] rounded-lg overflow-hidden">
          <input type="text" v-model="message" @keyup.enter="broadcastMessage" placeholder="메시지를 입력하세요"
            class="w-full h-full pl-4 pr-16 text-sm bg-[#ffffff00] focus:outline-none focus:ring-2 focus:ring-blue-500 focus:border-transparent placeholder-gray-600" />
          <button @click="broadcastMessage"
            class="absolute h-8 w-14 right-2 px-4 py-2 bg-[#E5E091] hover:bg-blue-600 text-sm text-black rounded-lg transition-colors">
            전송
          </button>
        </div>
      </div>
      <div class="col-span-2">
        <!-- 방 설정 메뉴 표시 -->
        <div class="h-full w-full grid grid-rows-4">
          <div
            class="row-span-3 grid grid-cols-7 grid-rows-7 gap-x-8 gap-y-8 border drop-shadow-md rounded-xl bg-[#ffffffa3] p-5">
            <div class="col-span-4 row-span-2 flex flex-col items-center">
              <label class="self-start">1턴 당 시간(초)</label>
              <div class="w-full flex justify-between">
                <p v-for="n in 6" :key="n">{{ n + 9 }}</p>
              </div>
              <div class="range-container drop-shadow-md">
                <input type="range" :min="minTimeValue" :max="maxTimeValue" :step="stepTimeValue"
                  class="range-slider rounded-xl" v-model="selectedTimeValue">
                <div class="ticks flex justify-between items-center p-[2px]">
                  <div v-for="(tick, index) in ticks" :key="index"></div>
                </div>
              </div>
            </div>
            <div class="col-span-3 row-span-2 flex flex-col">
              <label>플레이어 카드 개수</label>
              <div class="flex justify-between items-center w-[50%] self-center">
                <label :for="count + 'cards'" v-for="count in cardCount" :key="card" class="cursor-pointer"
                  :class="count == selectedCountValue ? 'checked' : ''">
                  {{ count }}
                  <input type="radio" class="hidden" :id="count + 'cards'" name="card" :value="count"
                    v-model="selectedCountValue" v-if="count == cardCount[0]" checked>
                  <input type="radio" class="hidden" :id="count + 'cards'" name="card" :value="count"
                    v-model="selectedCountValue" v-if="count != cardCount[0]">
                </label>
              </div>
            </div>
            <div class="col-span-4 row-span-5">
              <label class="mb-2 block">게임 모드</label>
              <div class="grid grid-cols-2 gap-x-3 h-2/3">
                <label class="border-2 border-black rounded-xl flex flex-col justify-between p-3"
                  v-for="(mode, index) in modes" :key="index" :for="'mode' + index" :class="selectedMode === mode.value ? 'shadow-lg scale-105' : ''">
                  <img :src="mode.icon" alt="모드 아이콘">
                  <p class="text-xs" v-html="mode.text"></p>
                  <input type="radio" :id="'mode' + index" name="mode" :value="mode.value" v-model="selectedMode"
                    class="self-center appearance-none border border-black rounded-xl w-5 h-5 checked:bg-white checked:border-[#EB978B] checked:border-4"
                    :checked="index === 0" />
                </label>
              </div>
            </div>
            <div class="col-span-3 row-span-5">
              <label class="mr-3">작화</label>
              <select class="rounded-lg bg-slate-300 w-[70%] shadow-md pl-3">
                <option value="korean">한국 전통민화</option>
                <option value="occident">서양 회화</option>
                <option value="japan">일본 우키요에</option>
                <option value="egypt">이집트 벽화</option>
              </select>
            </div>
          </div>
          <!-- <div class="grid grid-cols-2" v-if="user.isBoss"> -->
          <div class="grid grid-cols-2">
            <div class="flex justify-center items-center">
              <button class="border-2 w-[50%] h-[30%] rounded-lg border-black bg-yellow-100 flex items-center hover:shadow-md hover:scale-105" @click="toggleModal">
                <img :src="InviteIcon" alt="초대 아이콘" class="w-1/3 h-1/2 mr-2">
                초대하기
              </button>
            </div>
            <div class="flex justify-center items-center">
                <button class="border-2 w-[50%] h-[30%] rounded-lg border-black bg-yellow-100 flex items-center hover:shadow-md hover:scale-105">
                  <img :src="PlayIcon" alt="시작 아이콘" class="w-1/3 h-1/2 mr-2">
                  <span>
                    시작하기
                  </span>
                </button>
            </div>
          </div>
        </div>
      </div>
      <Transition name="fade">
      <div
        v-if="isOpen"
        @click="toggleModal"
        class="absolute bg-[#00000035] w-full h-full top-0 left-0 flex justify-center items-center"
      >
        <div
          @click.stop
          class="w-96 h-36 text-[#ffffff] font-makgeolli text-2xl rounded-md overflow-hidden flex flex-col"
        >

          <div
            class="flex-1 max-w-full bg-[#00000050] overflow-auto flex items-center justify-center"
          >
            <div class="w-11/12">
              <p>초대링크</p>
              <div class="w-full flex">
                <input type="text" class="bg-white rounded-xl pl-3 grow text-black mr-3" :value="InviteLink" disabled>
                <img :src="CopyIcon" alt="복사 아이콘" class="inlin cursor-pointer" @click="copy">
              </div>
            </div>
          </div>
        </div>
      </div>
    </Transition>
    </div>
  </div>
</template>

<script setup>
import { ref, onMounted, nextTick, computed } from "vue";
import { useRoute } from "vue-router";
import Peer from "peerjs";
import { useUserStore } from "@/stores/auth";
import { Logo } from "@/assets";
import { Profile1, Profile2, Profile3, Profile4, Profile5, Profile6, Mode1, Mode2, InviteIcon, PlayIcon, CopyIcon } from "@/assets";
import useCilpboard from 'vue-clipboard3';
import toast from "@/functions/toast";

const userStore = useUserStore();
const route = useRoute();
const peer = ref(null);
const peerId = ref("");
const compressedId = ref("");
const message = ref("");
const connectedPeers = ref([]);
const receivedMessages = ref([]);
const participants = ref([]);
const maxParticipants = 6;
const chatBox = ref(null);
const {toClipboard} = useCilpboard();

const scrollToBottom = async () => {
  await nextTick();
  if (chatBox.value) {
    chatBox.value.scrollTop = chatBox.value.scrollHeight;
  }
};

// UUID 압축/해제 함수
function compressUUID(uuidStr) {
  const cleanUUID = uuidStr.replace(/-/g, '');
  const bytes = new Uint8Array(16);
  for (let i = 0; i < 16; i++) {
    bytes[i] = parseInt(cleanUUID.substr(i * 2, 2), 16);
  }
  const base64 = btoa(String.fromCharCode.apply(null, bytes));
  return base64.replace(/\+/g, '-').replace(/\//g, '_').replace(/=/g, '');
}

function decompressUUID(compressedStr) {
  let base64 = compressedStr.replace(/-/g, '+').replace(/_/g, '/');
  while (base64.length % 4) base64 += '=';
  const binary = atob(base64);
  const hex = Array.from(binary)
    .map(ch => ch.charCodeAt(0).toString(16).padStart(2, '0'))
    .join('');
  return `${hex.slice(0, 8)}-${hex.slice(8, 12)}-${hex.slice(12, 16)}-${hex.slice(16, 20)}-${hex.slice(20)}`;
}

// 메시지 송신 함수
const sendMessage = (type, payload, conn) => {
  if (conn && conn.open) {
    conn.send({ type, ...payload });
  }
};

// 브로드캐스트 메시지
const broadcastMessage = () => {
  if (message.value.trim()) {
    connectedPeers.value.forEach(peer => {
<<<<<<< HEAD
      sendMessage("message", { 
=======
      sendMessage("message", {
>>>>>>> b637facf
        message: message.value,
        sender: userStore.userData.userNickname
      }, peer.connection);
    });
<<<<<<< HEAD
    
=======

>>>>>>> b637facf
    // 자신의 메시지도 표시
    receivedMessages.value.push({
      sender: userStore.userData.userNickname,
      message: message.value
    });

    scrollToBottom();

    message.value = "";
  }
};

// 새로운 연결 설정
const setupConnection = (conn) => {
  if (participants.value.length >= maxParticipants) {
    conn.close();
    return;
  }

  conn.on("data", (data) => {
    switch (data.type) {
      case "newParticipant":
        // 현재 참가자 목록 전송
<<<<<<< HEAD
        sendMessage("currentParticipants", { 
          participants: participants.value 
        }, conn);
        
        // 새 참가자 정보를 다른 참가자들에게 전파
        broadcastNewParticipant(data.data);
        
        // 참가자 목록에 추가
        if (!participants.value.some(p => p.id === data.data.id)) {
          participants.value.push(data.data);
        }
        break;
        
      case "message":
        receivedMessages.value.push({
          sender: data.sender,
          message: data.message
        });
        scrollToBottom();
        break;

      case "system":
        // participants 중 id가 data.id와 같은 값 삭제
        participants.value = participants.value.filter(participant => participant.id !== data.id);
        receivedMessages.value.push({
          sender: "시스템",
          message: `${data.nickname}님이 나가셨습니다.`
=======
        sendMessage("currentParticipants", {
          participants: participants.value
        }, conn);

        // 새 참가자 정보를 다른 참가자들에게 전파
        broadcastNewParticipant(data.data);

        // 참가자 목록에 추가
        if (!participants.value.some(p => p.id === data.data.id)) {
          participants.value.push(data.data);
        }
        break;

      case "message":
        console.log(data);
        receivedMessages.value.push({
          sender: data.sender,
          message: data.message
>>>>>>> b637facf
        });
        scrollToBottom();
        break;
    }
  });

  // 연결 종료 처리
  conn.on("close", () => {
    connectedPeers.value = connectedPeers.value.filter(p => p.id !== conn.peer);
    participants.value = participants.value.filter(p => p.id !== conn.peer);
  });

  connectedPeers.value.push({
    id: conn.peer,
    connection: conn
  });
};

// 기존 참가자들과 연결
const handleExistingParticipants = (existingParticipants) => {
<<<<<<< HEAD
  // console.log(existingParticipants);
=======
  console.log(existingParticipants);
>>>>>>> b637facf
  // 참가자 목록 업데이트
  // participants.value = existingParticipants;
  existingParticipants.forEach(newParticipant => {
    // 이미 존재하는 참가자인지 확인
    const isExisting = participants.value.some(
      existing => existing.id === newParticipant.id
    );
<<<<<<< HEAD
    
=======

>>>>>>> b637facf
    // 존재하지 않는 참가자만 추가
    if (!isExisting) {
      participants.value.push(newParticipant);
    } else {
      console.log('이미 존재하는 참가자:', newParticipant);
    }
  });
<<<<<<< HEAD

  // 각 참가자와 연결
  existingParticipants.forEach(async (participant) => {
    if (participant.id !== peerId.value && 
        !connectedPeers.value.some(p => p.id === participant.id)) {
      
      const conn = peer.value.connect(participant.id);
=======

  // 각 참가자와 연결
  existingParticipants.forEach(async (participant) => {
    if (participant.id !== peerId.value &&
      !connectedPeers.value.some(p => p.id === participant.id)) {

      const conn = peer.value.connect(participant.id);
      console.log(conn);
>>>>>>> b637facf

      conn.on("open", () => {
        setupConnection(conn);
      });
    }
  });
};

// 방 참가
const connectToRoom = async (roomID) => {
  const bossID = decompressUUID(roomID);

  const conn = peer.value.connect(bossID);

  conn.on("open", () => {
    setupConnection(conn);
    sendMessage("newParticipant", {
      data: {
        id: peerId.value,
        name: userStore.userData.userNickname,
        image: userStore.userData.userProfile,
      }
    }, conn);
  });

  conn.on("data", (data) => {
    if (data.type === "currentParticipants") {
<<<<<<< HEAD
      // console.log("이전 참가자들 정보 도착", data);
      handleExistingParticipants(data.participants);
    } else if (data.type === "newParticipantJoined") {
      // console.log("새로운 참가자 정보 도착", data.data);
=======
      console.log("이전 참가자들 정보 도착", data);
      handleExistingParticipants(data.participants);
    } else if (data.type === "newParticipantJoined") {
      console.log("새로운 참가자 정보 도착", data.data);
>>>>>>> b637facf
      participants.value.push(data.data);
    }
  });
};

// 새 참가자 정보 브로드캐스트
const broadcastNewParticipant = (newParticipant) => {
  connectedPeers.value.forEach(peer => {
    if (peer.id !== newParticipant.id && peer.connection.open) {
      sendMessage("newParticipantJoined", { data: newParticipant }, peer.connection);
    }
  });
};

// Peer 초기화
const initializePeer = () => {
  return new Promise((resolve, reject) => {
    try {
      peer.value = new Peer();

      peer.value.on("open", (id) => {
        peerId.value = id;
        if (peerId.value === decompressUUID(compressUUID(peerId.value))) {
          compressedId.value = compressUUID(peerId.value);
        }
        resolve();
      });

      peer.value.on("connection", (conn) => {
        setupConnection(conn);
      });

      peer.value.on("error", (err) => {
        console.error("Peer error:", err);
        reject(err);
      });
    } catch (error) {
      reject(error);
    }
  });
};
<<<<<<< HEAD

// 컴포넌트 마운트
onMounted(async () => {
try {
  await initializePeer();
  
  // 일반 참여자인 경우
  if (route.query.roomID) {
    participants.value.push({
      id: peerId.value,
      name: userStore.userData.userNickname,
      image: userStore.userData.userProfile,
      isBoss: false,
    });
    connectToRoom(route.query.roomID);
  }
  // 방장인 경우
  else {
    participants.value.push({
      id: peerId.value,
      name: userStore.userData.userNickname,
      image: userStore.userData.userProfile,
      isBoss: true,
    });
    console.log("http://localhost:5173/?roomID=" + compressUUID(peerId.value));
=======



// 컴포넌트 마운트
onMounted(async () => {
  try {
    await initializePeer();
    participants.value.push({
      id: peerId.value,
      name: userStore.userData.userNickname,
      image: userStore.userData.userProfile,
    });

    if (route.query.roomID) {
      connectToRoom(route.query.roomID);
    } else {
    }
  } catch (error) {
    console.error("Peer initialization failed:", error);
  }
  InviteLink.value = ("http://localhost:5173/?roomID=" + compressUUID(peerId.value));
});


// 레인지 슬라이더 커스텀
const minTimeValue = ref(10);
const maxTimeValue = ref(15);
const stepTimeValue = ref(1);
const selectedTimeValue = ref(10);

const ticks = computed(() => {
  const steps = (maxTimeValue.value - minTimeValue.value) / stepTimeValue.value;
  const positions = [];
  for (let i = 0; i <= steps; i++) {
    positions.push(((i / steps) * 100)); // 위치를 백분율로 계산
>>>>>>> b637facf
  }
  return positions;
});

<<<<<<< HEAD
addEventListener("beforeunload", (event) => {
  // connectedPeers 중 내가 아닌 peer들에게 연결 종료를 알림
  connectedPeers.value.forEach(peer => {
    sendMessage("system", { id: peerId.value, nickname: userStore.userData.userNickname }, peer.connection);
  });
})
=======

// 플레이어 카드 개수
const cardCount = ref([
  4, 5, 6
]);

const selectedCountValue = ref(4);


// 게임 모드
const modes = ref([
  {
    icon: Mode1,
    text: `문장을 입력하여 그림을 그립니다.
    <br>재밌는 이야기를 적어주세요!`,
    value: 'textToPicture'
  },
  {
    icon: Mode2,
    text: `그림을 그려 이야기를 만듭니다.
    <br>그림 실력을 뽐내보세요!`,
    value: 'pictureToText'
  }
])
const selectedMode = ref("textToPicture");


// 초대 링크 표시
const isOpen = ref(false);
const toggleModal = () => {
  isOpen.value = !isOpen.value;
}
const InviteLink = ref("");

// 초대링크 클립보드 복사사
const copy = async () => {
  try {
    await toClipboard(InviteLink.value);
    console.log('Copied to clipboard');
    toast.successToast("클립보드에 복사되었습니다.");
  } catch(error) {
    console.error(error);
  }
}

>>>>>>> b637facf
</script>
<style scoped>
.range-container {
  position: relative;
  width: 100%;
  height: 20px;
  display: flex;
  justify-content: center;
  align-items: center;
}

.range-slider {
  -webkit-appearance: none;
  appearance: none;
  width: 100%;
  background: #ffffff;
  outline: none;
  position: absolute;
}

.range-slider::-webkit-slider-thumb {
  cursor: pointer;
  position: relative;
  z-index: 30;
}

.ticks {
  width: 100%;
  height: 20px;
  pointer-events: none;
}

.ticks div {
  height: 8px;
  width: 8px;
  background-color: #6d6d6d;
  border-radius: 50%;
  position: relative;
  z-index: 20;
}

.checked {
  border: 2px solid black;
  border-radius: 30px;
  width: 20px;
  height: 20px;
  text-align: center;
  line-height: 100%;
}
</style><|MERGE_RESOLUTION|>--- conflicted
+++ resolved
@@ -58,7 +58,7 @@
             <div class="col-span-3 row-span-2 flex flex-col">
               <label>플레이어 카드 개수</label>
               <div class="flex justify-between items-center w-[50%] self-center">
-                <label :for="count + 'cards'" v-for="count in cardCount" :key="card" class="cursor-pointer"
+                <label :for="count + 'cards'" v-for="(count, index) in cardCount" :key="index" class="cursor-pointer"
                   :class="count == selectedCountValue ? 'checked' : ''">
                   {{ count }}
                   <input type="radio" class="hidden" :id="count + 'cards'" name="card" :value="count"
@@ -201,20 +201,12 @@
 const broadcastMessage = () => {
   if (message.value.trim()) {
     connectedPeers.value.forEach(peer => {
-<<<<<<< HEAD
       sendMessage("message", { 
-=======
-      sendMessage("message", {
->>>>>>> b637facf
         message: message.value,
         sender: userStore.userData.userNickname
       }, peer.connection);
     });
-<<<<<<< HEAD
     
-=======
-
->>>>>>> b637facf
     // 자신의 메시지도 표시
     receivedMessages.value.push({
       sender: userStore.userData.userNickname,
@@ -238,7 +230,6 @@
     switch (data.type) {
       case "newParticipant":
         // 현재 참가자 목록 전송
-<<<<<<< HEAD
         sendMessage("currentParticipants", { 
           participants: participants.value 
         }, conn);
@@ -266,26 +257,6 @@
         receivedMessages.value.push({
           sender: "시스템",
           message: `${data.nickname}님이 나가셨습니다.`
-=======
-        sendMessage("currentParticipants", {
-          participants: participants.value
-        }, conn);
-
-        // 새 참가자 정보를 다른 참가자들에게 전파
-        broadcastNewParticipant(data.data);
-
-        // 참가자 목록에 추가
-        if (!participants.value.some(p => p.id === data.data.id)) {
-          participants.value.push(data.data);
-        }
-        break;
-
-      case "message":
-        console.log(data);
-        receivedMessages.value.push({
-          sender: data.sender,
-          message: data.message
->>>>>>> b637facf
         });
         scrollToBottom();
         break;
@@ -306,11 +277,7 @@
 
 // 기존 참가자들과 연결
 const handleExistingParticipants = (existingParticipants) => {
-<<<<<<< HEAD
   // console.log(existingParticipants);
-=======
-  console.log(existingParticipants);
->>>>>>> b637facf
   // 참가자 목록 업데이트
   // participants.value = existingParticipants;
   existingParticipants.forEach(newParticipant => {
@@ -318,11 +285,7 @@
     const isExisting = participants.value.some(
       existing => existing.id === newParticipant.id
     );
-<<<<<<< HEAD
     
-=======
-
->>>>>>> b637facf
     // 존재하지 않는 참가자만 추가
     if (!isExisting) {
       participants.value.push(newParticipant);
@@ -330,7 +293,6 @@
       console.log('이미 존재하는 참가자:', newParticipant);
     }
   });
-<<<<<<< HEAD
 
   // 각 참가자와 연결
   existingParticipants.forEach(async (participant) => {
@@ -338,16 +300,6 @@
         !connectedPeers.value.some(p => p.id === participant.id)) {
       
       const conn = peer.value.connect(participant.id);
-=======
-
-  // 각 참가자와 연결
-  existingParticipants.forEach(async (participant) => {
-    if (participant.id !== peerId.value &&
-      !connectedPeers.value.some(p => p.id === participant.id)) {
-
-      const conn = peer.value.connect(participant.id);
-      console.log(conn);
->>>>>>> b637facf
 
       conn.on("open", () => {
         setupConnection(conn);
@@ -375,17 +327,10 @@
 
   conn.on("data", (data) => {
     if (data.type === "currentParticipants") {
-<<<<<<< HEAD
       // console.log("이전 참가자들 정보 도착", data);
       handleExistingParticipants(data.participants);
     } else if (data.type === "newParticipantJoined") {
       // console.log("새로운 참가자 정보 도착", data.data);
-=======
-      console.log("이전 참가자들 정보 도착", data);
-      handleExistingParticipants(data.participants);
-    } else if (data.type === "newParticipantJoined") {
-      console.log("새로운 참가자 정보 도착", data.data);
->>>>>>> b637facf
       participants.value.push(data.data);
     }
   });
@@ -427,33 +372,6 @@
     }
   });
 };
-<<<<<<< HEAD
-
-// 컴포넌트 마운트
-onMounted(async () => {
-try {
-  await initializePeer();
-  
-  // 일반 참여자인 경우
-  if (route.query.roomID) {
-    participants.value.push({
-      id: peerId.value,
-      name: userStore.userData.userNickname,
-      image: userStore.userData.userProfile,
-      isBoss: false,
-    });
-    connectToRoom(route.query.roomID);
-  }
-  // 방장인 경우
-  else {
-    participants.value.push({
-      id: peerId.value,
-      name: userStore.userData.userNickname,
-      image: userStore.userData.userProfile,
-      isBoss: true,
-    });
-    console.log("http://localhost:5173/?roomID=" + compressUUID(peerId.value));
-=======
 
 
 
@@ -461,22 +379,39 @@
 onMounted(async () => {
   try {
     await initializePeer();
-    participants.value.push({
-      id: peerId.value,
-      name: userStore.userData.userNickname,
-      image: userStore.userData.userProfile,
-    });
-
+    
+    // 일반 참여자인 경우
     if (route.query.roomID) {
+      participants.value.push({
+        id: peerId.value,
+        name: userStore.userData.userNickname,
+        image: userStore.userData.userProfile,
+        isBoss: false,
+      });
       connectToRoom(route.query.roomID);
-    } else {
-    }
+    }
+    // 방장인 경우
+    else {
+      participants.value.push({
+        id: peerId.value,
+        name: userStore.userData.userNickname,
+        image: userStore.userData.userProfile,
+        isBoss: true,
+      });
+      console.log("http://localhost:5173/?roomID=" + compressUUID(peerId.value));
+    };
   } catch (error) {
-    console.error("Peer initialization failed:", error);
-  }
-  InviteLink.value = ("http://localhost:5173/?roomID=" + compressUUID(peerId.value));
+      console.error("Peer initialization failed:", error);
+  }
+InviteLink.value = ("http://localhost:5173/?roomID=" + compressUUID(peerId.value));
 });
 
+addEventListener("beforeunload", (event) => {
+  // connectedPeers 중 내가 아닌 peer들에게 연결 종료를 알림
+  connectedPeers.value.forEach(peer => {
+    sendMessage("system", { id: peerId.value, nickname: userStore.userData.userNickname }, peer.connection);
+  });
+})
 
 // 레인지 슬라이더 커스텀
 const minTimeValue = ref(10);
@@ -489,19 +424,10 @@
   const positions = [];
   for (let i = 0; i <= steps; i++) {
     positions.push(((i / steps) * 100)); // 위치를 백분율로 계산
->>>>>>> b637facf
   }
   return positions;
 });
 
-<<<<<<< HEAD
-addEventListener("beforeunload", (event) => {
-  // connectedPeers 중 내가 아닌 peer들에게 연결 종료를 알림
-  connectedPeers.value.forEach(peer => {
-    sendMessage("system", { id: peerId.value, nickname: userStore.userData.userNickname }, peer.connection);
-  });
-})
-=======
 
 // 플레이어 카드 개수
 const cardCount = ref([
@@ -547,7 +473,6 @@
   }
 }
 
->>>>>>> b637facf
 </script>
 <style scoped>
 .range-container {
