<template>
  <div class="w-full h-full grid grid-cols-5 grid-rows-2">
    <div class="h-full row-span-2 grid grid-rows-3 justify-start">
      <!-- <template v-for="(user, index) in props.participants" :key="user.id"> -->
      <template v-for="(order, index) in props.inGameOrder" :key="order">
        <div
          class="flex flex-col justify-center items-center relative ml-3"
          v-if="index % 2 == 0"
        >
          <div class="w-28 h-28 relative">
            <img :src="props.participants[order].image" class="absolute w-28 h-28 z-10" alt="프로필" />
            <div
              class="rounded-full w-24 h-24 absolute left-1/2 -translate-x-1/2 bottom-1 z-0"
              :class="currTurn === index ? 'sun' : ''"
              >
            </div>
          </div>
          <div
            class="absolute z-40 bg-[#ffffff] w-[120px] min-h-[30px] rounded-lg top-[20px] right-[-70px] after:absolute after:bottom-0 after:left-[10%] after:border-[15px] after:border-transparent after:border-b-0 after:border-l-0 after:mb-[-10px] after:border-t-[#ffffff] after:w-0 after:h-0 pl-3 hidden"
            :class="'speech-bubble' + index"
          >
            <p></p>
          </div>
          <div
            class="absolute z-40 bg-[#ffffff] w-[80px] min-h-[60px] rounded-full bottom-[30px] right-[-20px] after:absolute after:top-0 after:left-[10%] after:border-[20px] after:border-transparent after:border-t-0 after:border-l-0 after:mt-[-10px] after:border-b-[#ffffff] after:w-0 after:h-0 flex justify-center items-center hidden"
            :class="'emoticon-bubble' + index"
          >
            <img src="" alt="" class="object-scale-down w-10 h-10" />
          </div>
          <div>{{ props.participants[order].name }}</div>
          <p></p>
          <div class="flex rounded-full bg-black p-1 text-white">
            <img :src="StarIcon" alt="별" class="w-4" />
            <div
              class=" w-5 h-5 text-center leading-[1.25rem] ml-1"

            >
              <!-- {{ 4 }} -->
              {{ props.participants[order].score }}
            </div>
          </div>
          <!-- 투표 (수정) -->
          <div class="absolute z-10 right-0 translate-x-28 top-1/2 -translate-y-1/2 flex justify-center items-center hidden" :class="'vote' + index" v-if="index % 2 == 0">
            <img src="" alt="" class="w-24 h-24">
          </div>
        </div>
      </template>
      <template
        v-for="n in maxParticipants - props.participants.length"
        :key="n"
      >
        <div
          class="flex flex-col justify-center items-center ml-3"
          v-if="n % 2 == 0"
        >
          <div
            class="rounded-full bg-gray-500 w-24 h-24 border border-black"
          ></div>
          <div>비어 있음</div>
          <div class="h-5"></div>
        </div>
      </template>
    </div>
    <div class="col-span-3 row-span-2 grid grid-rows-5">
      <InGameContent
        :bookContents="bookContents"
      />
      <InGameControl
        @broadcast-message="broadcastMessage"
        @next-turn="nextTurn"
        @card-reroll="cardReroll"
        :myTurn="myTurn"  
        :currTurn="currTurn"
        :storyCards="storyCards"
        :endingCard="endingCard"
      />
    </div>
      <div class="h-full row-span-2 grid grid-rows-3 justify-end">
        <template v-for="(order, index) in props.inGameOrder" :key="order">
          <div
            class="flex flex-col justify-center items-center relative mr-3"
            v-if="index % 2 != 0"
          >
            <div class="w-28 h-28 relative">
              <img :src="props.participants[order].image" class="absolute w-28 h-28 z-10" alt="프로필" />
              <div
                class="rounded-full w-24 h-24 absolute left-1/2 -translate-x-1/2 bottom-1 z-0"
                :class="currTurn === index ? 'sun' : ''"
                >
              </div>
            </div>
            <div
              class="absolute z-40 bg-[#ffffff] w-[120px] h-[30px] rounded-lg top-[20px] left-[-70px] after:absolute after:bottom-0 after:right-[10%] after:border-[15px] after:border-transparent after:border-b-0 after:border-r-0 after:mb-[-10px] after:border-t-[#ffffff] after:w-0 after:h-0 pl-3 hidden"
              :class="'speech-bubble' + index"
            >
              <p></p>
            </div>
            <div
              class="absolute z-40 bg-[#ffffff] w-[80px] min-h-[60px] rounded-full bottom-[30px] left-[-20px] after:absolute after:top-0 after:right-[10%] after:border-[20px] after:border-transparent after:border-t-0 after:border-r-0 after:mt-[-10px] after:border-b-[#ffffff] after:w-0 after:h-0 flex justify-center items-center hidden"
              :class="'emoticon-bubble' + index"
            >
              <img src="" alt="" class="object-scale-down w-10 h-10" />
            </div>
            <div>{{ props.participants[order].name }}</div>
            <p></p>
            <div class="flex rounded-full bg-black p-1 text-white">
              <img :src="StarIcon" alt="별" class="w-4" />
              <div
                class=" w-5 h-5 text-center leading-[1.25rem] ml-1"
              >
                <!-- {{ 4 }} -->
                {{ props.participants[order].score }}
              </div>
            </div>
          <!-- 투표 (수정) -->
          <div class="absolute z-10 left-0 -translate-x-28 top-1/2 -translate-y-1/2 flex justify-center items-center hidden" :class="'vote' + index" v-if="index % 2 != 0">
            <img src="" alt="" class="w-24 h-24">
          </div>
          </div>
        </template>
        <template
          v-for="n in maxParticipants - props.participants.length"
          :key="n"
        >
          <div
            class="flex flex-col justify-center items-center mr-3"
            v-if="n % 2 != 0"
          >
            <div
              class="rounded-full bg-gray-500 w-24 h-24 border border-black"
            ></div>
            <div>비어 있음</div>
            <div class="h-5"></div>
          </div>
        </template>
      </div>
<<<<<<< HEAD
    <InGameProgress
      @next-turn="nextTurn"
      :roomConfigs="roomConfigs"
      :inProgress="inProgress"
      :percentage="percentage"
    />
    <InGameVote class="z-50" @vote-end="voteEnd" :prompt="prompt" v-if="prompt !== ''"/>
=======
    <InGameProgress @next-turn="nextTurn" :roomConfigs="roomConfigs" :inProgress="inProgress" />
    <InGameVote class="z-50" @vote-end="voteEnd" :prompt="prompt" :usedCard="usedCard" v-if="prompt !== ''"/>
>>>>>>> dc9a0a1c
  </div>
</template>

<script setup>
import { onBeforeMount, ref, watch } from "vue";
import { StarIcon, VoteUpLeftIcon, VoteUpRightIcon, VoteDownLeftIcon, VoteDownRightIcon } from "@/assets";
import {
  InGameControl,
  InGameContent,
  InGameProgress,
  InGameVote,
} from "@/components";

const maxParticipants = 6;
const chatTime = ref([
  [undefined, undefined],
  [undefined, undefined],
  [undefined, undefined],
  [undefined, undefined],
  [undefined, undefined],
  [undefined, undefined],
]);

const emit = defineEmits(["broadcastMessage", "gameExit", "nextTurn", "cardReroll", "voteEnd"]);

const broadcastMessage = (data) => {
  emit("broadcastMessage", data);
};

const nextTurn = (data) => {
  emit("nextTurn", data);
};

const cardReroll = () => {
  emit("cardReroll");
}
const voteEnd = (data) => {
  emit("voteEnd", data);
};

const props = defineProps({
  roomConfigs: {
    Type: Object,
  },
  connectedPeers: {
    Type: Array,
  },
  receivedMessages: {
    Type: Array,
  },
  participants: {
    Type: Array,
  },
  inGameOrder: {
    Type: Array,
  },
  currTurn: {
    Type: Number,
  },
  inProgress: {
    Type: Boolean,
  },
  myTurn: {
    Type: Number,
  },
  bookContents: {
    Type: Array,
  },
  storyCards:{
    Type: Array,
  },
  endingCard:{
    Type: Object,
},
  prompt: {
    Type: String,
  },
  votings: {
    Type: Array,
  },
<<<<<<< HEAD
  percentage: {
    Type: Number,
  },
=======
  usedCard: {
    Type: Object,
  }
>>>>>>> dc9a0a1c
});

watch(
  () => props.receivedMessages,
  () => {
    props.inGameOrder.forEach((order, index) => {
      if (
        props.receivedMessages[props.receivedMessages.length - 1].sender != '시스템' &&
        props.participants[order].name ==
        props.receivedMessages[props.receivedMessages.length - 1].sender
      ) {
        const select = ref();
        let type = 0;
        if (
          props.receivedMessages[props.receivedMessages.length - 1].form ==
          "emoticon"
        ) {
          select.value = document.querySelector(".emoticon-bubble" + index);
          type = 1;
          select.value.firstChild.src =
            props.receivedMessages[props.receivedMessages.length - 1].message;
        } else {
          select.value = document.querySelector(".speech-bubble" + index);
          select.value.firstChild.textContent =
            props.receivedMessages[props.receivedMessages.length - 1].message;
        }
        select.value.classList.remove("hidden");
        clearTimeout(chatTime.value[index][type]);
        chatTime.value[index][type] = setTimeout(() => {
          select.value.classList.add("hidden");
        }, 3000);
      }
    });
  },
  { deep: true },
);

watch(
  () => props.votings,
  () => {
    props.inGameOrder.forEach((order, index) => {
      if (
        props.votings.length != 0 &&
        props.participants[order].name ==
        props.votings[props.votings.length - 1].sender
      ) {
        const select = ref();
        if (
          props.votings[props.votings.length - 1].selected ==
          "up"
        ) {
          select.value = document.querySelector(".vote" + index);
          if(index % 2 === 0) {
            select.value.firstChild.src = VoteUpLeftIcon;
          } else {
            select.value.firstChild.src = VoteUpRightIcon;
          }
        } else {
          select.value = document.querySelector(".vote" + index);
          if(index % 2 === 0) {
            select.value.firstChild.src = VoteDownLeftIcon;
          } else {
            select.value.firstChild.src = VoteDownRightIcon;
          }
        }
        select.value.classList.remove("hidden");
        setTimeout(() => {
          select.value.classList.add("hidden");
        }, 2000);
      }
    });
  },
  { deep: true },
);

onBeforeMount(() => {
  emit("gameExit");
});
</script>

<style scoped>
@keyframes corona {
  0%,
  100% {
    box-shadow:
      0 0 6px 3px rgba(102, 204, 255, 0.8),
      0 0 12px 6px rgba(0, 102, 255, 0.6),
      0 0 24px 12px rgba(0, 51, 204, 0.4);
  }
  50% {
    box-shadow:
      0 0 8px 4px rgba(102, 204, 255, 0.9),
      0 0 15px 12px rgba(0, 102, 255, 0.7),
      0 0 28px 14px rgba(0, 51, 204, 0.5);
  }
}

.sun {
  animation: corona 2s infinite alternate ease-in-out;
}
</style><|MERGE_RESOLUTION|>--- conflicted
+++ resolved
@@ -134,18 +134,13 @@
           </div>
         </template>
       </div>
-<<<<<<< HEAD
     <InGameProgress
       @next-turn="nextTurn"
       :roomConfigs="roomConfigs"
       :inProgress="inProgress"
       :percentage="percentage"
     />
-    <InGameVote class="z-50" @vote-end="voteEnd" :prompt="prompt" v-if="prompt !== ''"/>
-=======
-    <InGameProgress @next-turn="nextTurn" :roomConfigs="roomConfigs" :inProgress="inProgress" />
     <InGameVote class="z-50" @vote-end="voteEnd" :prompt="prompt" :usedCard="usedCard" v-if="prompt !== ''"/>
->>>>>>> dc9a0a1c
   </div>
 </template>
 
@@ -226,15 +221,12 @@
   votings: {
     Type: Array,
   },
-<<<<<<< HEAD
   percentage: {
     Type: Number,
   },
-=======
   usedCard: {
     Type: Object,
-  }
->>>>>>> dc9a0a1c
+  },
 });
 
 watch(
