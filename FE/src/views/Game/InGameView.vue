--- conflicted
+++ resolved
@@ -168,14 +168,12 @@
   currTurn: {
     Type: Number,
   },
-<<<<<<< HEAD
   inProgress: {
     Type: Boolean,
-=======
+  },
   myTurn: {
     Type: Number,
->>>>>>> d5b000cf
-  }
+  },
 });
 
 watch(
