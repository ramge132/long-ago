--- conflicted
+++ resolved
@@ -136,11 +136,7 @@
             <button
               type="button"
               class="border-2 w-[50%] h-[30%] rounded-lg border-black bg-yellow-100 flex items-center hover:shadow-md hover:scale-105"
-<<<<<<< HEAD
-              @click="play"
-=======
               @click="gameStart"
->>>>>>> 3a3e6386
             >
               <img :src="PlayIcon" alt="시작 아이콘" class="w-1/3 h-1/2 mr-2" />
               <span> 시작하기 </span>
@@ -168,8 +164,6 @@
   currStyle: "korean",
 });
 
-const router = useRouter();
-
 const emit = defineEmits(["roomConfiguration", "openModal", "gameStart"]);
 
 const props = defineProps({
@@ -218,13 +212,8 @@
   },
 ]);
 
-<<<<<<< HEAD
-const play = () => {
-  router.push("/game/play");
-=======
 const gameStart = () => {
   emit("gameStart", true);
->>>>>>> 3a3e6386
 };
 
 watch(
