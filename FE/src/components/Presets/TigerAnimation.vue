--- conflicted
+++ resolved
@@ -29,13 +29,8 @@
 
 const isVisible = ref(true);
 
-<<<<<<< HEAD
-onMounted(() => {
-  // 5초 후에 애니메이션을 적용하며 서서히 사라짐짐
-=======
 onMounted(() => { 
   // 5초 후에 애니메이션을 적용하며 서서히 사라짐 
->>>>>>> 8537fd98
   setTimeout(() => {
     isVisible.value = false;
   }, 4000);
