--- conflicted
+++ resolved
@@ -15,11 +15,7 @@
     <!-- 순차적으로 등장하는 텍스트 -->
     <div
       id="tiger-text"
-<<<<<<< HEAD
-      class="tiger-text flex gap-2 mt-5 text-black font-katuri text-6xl"
-=======
       class="tiger-text flex gap-2 mt-5 p-1 text-black font-logoFont text-6xl absolute -translate-x-[5%] translate-y-[150%] overflow-hidden"
->>>>>>> 2f6bab3a
     >
       <span class="word" :style="{ animationDelay: swing ? '0s' : '0.6s'}" :class="swing ? 'swing' : ''">L</span>
       <span class="word" :style="{ animationDelay: swing ? '0s' : '0.7s'}" :class="swing ? 'swing' : ''">O</span>
@@ -38,17 +34,12 @@
 const isVisible = ref(true);
 const swing = ref(false);
 
-<<<<<<< HEAD
-onMounted(() => {
-  // 5초 후에 애니메이션을 적용하며 서서히 사라짐짐
-=======
 const startSwing = () => {
   swing.value = true;
 }
 
 onMounted(() => { 
   // 5초 후에 애니메이션을 적용하며 서서히 사라짐 
->>>>>>> 2f6bab3a
   setTimeout(() => {
     isVisible.value = false;
   }, 4000);
