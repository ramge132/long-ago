--- conflicted
+++ resolved
@@ -316,11 +316,6 @@
   border: 1px solid rgba(0, 0, 0, 0.1);
 }
 
-<<<<<<< HEAD
-.bg-effect {
-    display: inline-block;
-    position: relative;
-=======
 .page img {
   backface-visibility: hidden;
 }
@@ -329,7 +324,6 @@
     display: inline-block;
     position: relative;
     backface-visibility: hidden;
->>>>>>> 2f6bab3a
 }
 .bg-effect:after {
     position: absolute;
@@ -340,17 +334,9 @@
     width: 100%;
     height: 100%;
     box-shadow: 
-<<<<<<< HEAD
-      inset 0 0 30px #C9B29C /* 배경과 같은 색 */,
-      inset 0 0 30px #C9B29C,
-      inset 0 0 30px #C9B29C,
-      inset 0 0 30px #C9B29C;
-    
-=======
       inset 0 0 30px #EEEEF0 /* 배경과 같은 색 */,
       inset 0 0 30px #EEEEF0,
       inset 0 0 30px #EEEEF0,
       inset 0 0 30px #EEEEF0;
->>>>>>> 2f6bab3a
 }
 </style>