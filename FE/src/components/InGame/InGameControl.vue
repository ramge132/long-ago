--- conflicted
+++ resolved
@@ -2,16 +2,6 @@
   <div class="row-span-2 flex flex-col justify-between py-2 relative">
     <div v-if="gameStarted" class="flex justify-center items-center grow">
       <div class="flex flex-col justify-center items-center w-3/4 mr-3">
-<<<<<<< HEAD
-        <div class="flex justify-between w-full">
-          <div v-for="(card, index) in storyCards" :key="index" class="relative">
-            <img :src="CardImage.storyCardBack" alt="스토리카드" class="w-28">
-            <div
-              class="storycard w-full h-full p-2 flex items-center justify-center absolute left-1/2 top-1/2 -translate-x-1/2 -translate-y-1/2 font-katuri text-[#eadfcd] text-3xl">
-              {{ card.keyword }}</div>
-          </div>
-        </div>
-=======
           <transition-group name="list" tag="div" class="cardList flex justify-center w-full" :class="dynamicClass" @before-leave="setLeaveStyle" @after-leave="updateClass"> 
             <div v-for="(card) in storyCards" :key="card.id" class="handCard relative">
               <img :src="CardImage.storyCardBack" alt="스토리카드" class="w-28">
@@ -20,7 +10,6 @@
                 {{ card.keyword }}</div>
             </div>
           </transition-group>
->>>>>>> 2f6bab3a
       </div>
       <div class="flex flex-col flex-1 justify-center items-center">
         <div class="relative endingcard cursor-pointer" @click="sendEndingCard">
@@ -31,18 +20,6 @@
         </div>
       </div>
     </div>
-<<<<<<< HEAD
-    <div class="absolute bottom-4 flex justify-center items-end gap-x-2 w-full">
-      <div class="rounded-full bg-[#ffffffdb] drop-shadow-md h-10 flex flex-1 px-3 items-center"
-        v-for="(mode, index) in chatMode" :key="index" :class="index == currChatModeIdx ? '' : 'hidden'">
-        <div class="flex flex-nowrap flex-col justify-center items-center relative" @click="changeMode">
-          <p class="whitespace-nowrap absolute top-[-1.25rem]" v-text="mode.mark"></p>
-          <img :src="ChangeIcon" alt="채팅모드변경" class="h-3/5" />
-        </div>
-        <input type="text" class="pl-3 bg-transparent w-full h-full text-2xl font-semibold mx-2" v-model="message"
-          @keyup.enter="mode.fucntion" :placeholder="mode.placeholder" :ref="(el) => (chatRefs[index] = el)" />
-        <button class="rounded-full border w-8 h-8 shrink-0 border-black p-1 flex justify-center items-center"
-=======
     <div v-else class="flex justify-center items-center my-auto" @click="emit('goLobby')">
       <div class="bg-gray-50 hover:bg-gray-200 p-4 rounded-2xl font-omp flex items-center gap-x-3 cursor-pointer">
         로비로 돌아가기
@@ -59,18 +36,13 @@
         <input type="text" class="pl-3 bg-transparent w-full h-full text-2xl font-semibold mx-2 focus:outline-0" v-model="message"
           @keyup.enter="mode.fucntion" :placeholder="mode.placeholder" :ref="(el) => (chatRefs[index] = el)" />
         <button class="rounded-full w-8 h-8 shrink-0 p-1 flex justify-center items-center focus:outline-0"
->>>>>>> 2f6bab3a
           @click="mode.fucntion">
           <img :src="SendIcon" alt="보내기" class="object-scale-down w-3/4 h-3/4" />
         </button>
       </div>
       <div class="relative w-10 h-10">
         <button
-<<<<<<< HEAD
-          class="bg-[#ffffff] rounded-full w-10 h-10 flex justify-center items-center drop-shadow-md z-10 absolute bottom-0"
-=======
           class="bg-[#ffffff] hover:bg-gray-200 rounded-full w-10 h-10 flex justify-center items-center drop-shadow-md z-10 absolute bottom-0 focus:outline-0"
->>>>>>> 2f6bab3a
           @click="toggleEmoticon = !toggleEmoticon">
           <img :src="EmoticonIcon" alt="감정표현" class="w-6" />
         </button>
@@ -90,12 +62,8 @@
           </button> -->
       </div>
       <div
-<<<<<<< HEAD
-        class="w-10 h-24 bg-[#ffffffdb] rounded-full flex flex-col items-center justify-center text-center text-[10px] cursor-pointer"
-=======
         v-if="gameStarted"
         class="w-10 h-24 bg-[#ffffffdb] hover:bg-gray-100 rounded-full flex flex-col items-center justify-center text-center text-[10px] cursor-pointer"
->>>>>>> 2f6bab3a
         @click="cardReroll">
         <img :src="RefreshIcon" alt="" class="w-6">
         <p>결말<br>새로고침</p>
@@ -122,18 +90,12 @@
 </template>
 
 <script setup>
-<<<<<<< HEAD
-import { ref, watch, nextTick } from "vue";
-import { RefreshIcon, SendIcon, EmoticonIcon, ChangeIcon, TrashIcon } from "@/assets";
-=======
 import { ref, watch, nextTick, onMounted } from "vue";
 import { RefreshIcon, SendIcon, EmoticonIcon, ChangeIcon, TrashIcon, ReturnIcon } from "@/assets";
->>>>>>> 2f6bab3a
 import CardImage from "@/assets/cards"
 import { useUserStore } from "@/stores/auth";
 import emoji from "@/assets/images/emoticons";
 import toast from "@/functions/toast";
-import testImage from "@/assets/test.png";
 
 const userStore = useUserStore();
 const toggleEmoticon = ref(false);
@@ -192,16 +154,6 @@
   }
 };
 const sendprompt = () => {
-<<<<<<< HEAD
-  if (props.myTurn !== props.currTurn) {
-    toast.errorToast("자신의 턴에만 이야기를 제출할 수 있습니다!");
-  } else if (message.value.trim()) {
-    emit("nextTurn", {
-      prompt: message.value
-    });
-    message.value = "";
-    chatRefs.value[currChatModeIdx.value].blur();
-=======
   if (props.gameStarted === false) {
     toast.errorToast("게임 진행중에만 이야기를 제출할 수 있습니다!");
   } else {
@@ -214,7 +166,6 @@
       message.value = "";
       chatRefs.value[currChatModeIdx.value].blur();
     }
->>>>>>> 2f6bab3a
   }
 };
 const sendEmoticon = (data) => {
@@ -270,8 +221,6 @@
   }
 };
 
-<<<<<<< HEAD
-=======
 const setLeaveStyle = (el) => {
   const computedStyle = window.getComputedStyle(el);
   const transform = computedStyle.transform; // 현재 transform 값을 가져옴
@@ -293,7 +242,6 @@
   }
 }, {immediate: true});
 
->>>>>>> 2f6bab3a
 watch(currChatModeIdx, async (newIndex, oldIndex) => {
   // 기존 input blur()
   if (chatRefs.value[oldIndex]) {
@@ -306,8 +254,6 @@
     chatRefs.value[newIndex].focus();
   }
 });
-<<<<<<< HEAD
-=======
 
 onMounted(() => {
   nextTick(() => {
@@ -332,7 +278,6 @@
 onkeydown = () => {
   chatRefs.value[currChatModeIdx.value].focus();
 };
->>>>>>> 2f6bab3a
 </script>
 
 <style scoped>
@@ -410,9 +355,6 @@
     inset 0 0 30px #C9B29C,
     inset 0 0 30px #C9B29C,
     inset 0 0 30px #C9B29C;
-<<<<<<< HEAD
-
-=======
 }
 
 .card4 > :nth-child(1){
@@ -444,6 +386,5 @@
 }
 .card2 > :nth-child(2){
   transform: rotate(2deg) translateX(-10px);
->>>>>>> 2f6bab3a
 }
 </style>