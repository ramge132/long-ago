package com.example.b101.domain;

import jakarta.persistence.*;
import lombok.Getter;
import lombok.Setter;
import org.hibernate.annotations.OnDelete;
import org.hibernate.annotations.OnDeleteAction;

@Entity
@Setter
@Getter
public class Author {

    @Id
    @GeneratedValue(strategy = GenerationType.IDENTITY)
    private int id;

    @ManyToOne
    @JoinColumn(name = "BOOK_ID") // Book과 다대일 관계
<<<<<<< HEAD
    @OnDelete(action = OnDeleteAction.CASCADE) //Book 삭제 시 Author 데이터도 삭제 (DB에서 삭제함)
    private Book book;

    @ManyToOne
    @JoinColumn(name = "USER_ID") // User와 다대일 관계
    @OnDelete(action = OnDeleteAction.CASCADE) //User 데이터 삭제 시 Author 데이터도 삭제됨.
=======
    @OnDelete(action = OnDeleteAction.CASCADE)  // ✅ Book 삭제 시 Author 자동 삭제
    private Book book;

    @ManyToOne
    @JoinColumn(name = "USER_ID",nullable = false) // User와 다대일 관계
>>>>>>> 1d4b6624
    private User user;

}<|MERGE_RESOLUTION|>--- conflicted
+++ resolved
@@ -17,20 +17,12 @@
 
     @ManyToOne
     @JoinColumn(name = "BOOK_ID") // Book과 다대일 관계
-<<<<<<< HEAD
-    @OnDelete(action = OnDeleteAction.CASCADE) //Book 삭제 시 Author 데이터도 삭제 (DB에서 삭제함)
+    @OnDelete(action = OnDeleteAction.CASCADE) //Book 삭제 시 Author 자동 삭제
     private Book book;
 
     @ManyToOne
     @JoinColumn(name = "USER_ID") // User와 다대일 관계
-    @OnDelete(action = OnDeleteAction.CASCADE) //User 데이터 삭제 시 Author 데이터도 삭제됨.
-=======
-    @OnDelete(action = OnDeleteAction.CASCADE)  // ✅ Book 삭제 시 Author 자동 삭제
-    private Book book;
-
-    @ManyToOne
-    @JoinColumn(name = "USER_ID",nullable = false) // User와 다대일 관계
->>>>>>> 1d4b6624
+    @OnDelete(action = OnDeleteAction.CASCADE) // User 삭제 시 Author 자동 삭제
     private User user;
 
 }