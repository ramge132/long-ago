package com.example.b101.domain;

import jakarta.persistence.*;
import lombok.Getter;
import lombok.Setter;
import org.springframework.data.annotation.CreatedDate;
import org.springframework.data.jpa.domain.support.AuditingEntityListener;

import java.time.LocalDateTime;
import java.util.ArrayList;
import java.util.List;

@Entity
@Setter
@Getter
@EntityListeners(AuditingEntityListener.class)
public class Book {

    @Id
    @GeneratedValue(strategy = GenerationType.IDENTITY)
    private int id;

    @Column(name = "BOOK_TITLE", nullable = false)
    private String title;

<<<<<<< HEAD
=======
    //book을 삭제하면 자동으로 자식 author도 삭제됨.
>>>>>>> 1d4b6624
    @OneToMany(mappedBy = "book", cascade = CascadeType.ALL, orphanRemoval = true)
    private List<Author> authors = new ArrayList<>();

    //book을 삭제하면 자동으로 자식 scenes도 삭제됨. scene 데이터들이 필요할 때만 데이터를 가져오기 위해 지연 로딩 설(N+1 문제 방지)
    @OneToMany(mappedBy = "book", cascade = CascadeType.ALL, orphanRemoval = true, fetch = FetchType.LAZY)
    private List<Scene> scenes = new ArrayList<>();

    @Column(name = "VIEW_COUNT", nullable = false)
    private int viewCnt = 0;

    @Column(name = "LIKE_COUNT", nullable = false)
    private int likeCnt = 0;

    @CreatedDate
    @Column(updatable = false)
    private LocalDateTime createdAt;


}<|MERGE_RESOLUTION|>--- conflicted
+++ resolved
@@ -23,10 +23,7 @@
     @Column(name = "BOOK_TITLE", nullable = false)
     private String title;
 
-<<<<<<< HEAD
-=======
     //book을 삭제하면 자동으로 자식 author도 삭제됨.
->>>>>>> 1d4b6624
     @OneToMany(mappedBy = "book", cascade = CascadeType.ALL, orphanRemoval = true)
     private List<Author> authors = new ArrayList<>();
 
